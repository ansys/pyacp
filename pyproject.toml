--- conflicted
+++ resolved
@@ -4,11 +4,7 @@
 
 [tool.poetry]
 name = "ansys-acp-core"
-<<<<<<< HEAD
 version = "0.3.0"
-=======
-version = "0.4.0.dev0"
->>>>>>> 4786c57c
 
 description = "Python library for ACP - Ansys Composite PrepPost"
 readme = "README.rst"
