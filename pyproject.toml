--- conflicted
+++ resolved
@@ -163,10 +163,4 @@
 branch = true
 
 [tool.coverage.report]
-<<<<<<< HEAD
-exclude_also = [
-    "if (typing\\.)?TYPE_CHECKING:",
-]
-=======
-exclude_also = ["if (typing\\.)?TYPE_CHECKING:"]
->>>>>>> 9f828bab
+exclude_also = ["if (typing\\.)?TYPE_CHECKING:"]