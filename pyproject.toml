[build-system]
requires = ["poetry-core>=1.0.0"]
build-backend = "poetry.core.masonry.api"

[tool.poetry]
name = "ansys-acp-core"
version = "0.0.dev0"

description = "Python library for ACP - Ansys Composite PrepPost"
readme = "README.rst"
homepage = "https://acp.docs.pyansys.com"
repository = "https://github.com/ansys-internal/pyacp/"

authors = ["Ansys, Inc."] # this is required
maintainers = ["PyAnsys developers <pyansys.support@ansys.com>"]
license = "MIT"

# Less than critical but helpful
classifiers = [
    "Development Status :: 4 - Beta",
    "Programming Language :: Python :: 3",
    "License :: OSI Approved :: MIT License",
    "Operating System :: OS Independent",
]

packages = [
    { include = "ansys", from = "src" },
]

include = ["src/**/docker-compose.yaml"]

[tool.poetry.dependencies]
python = ">=3.8,<4" # Plan on supporting only the currently supported versions of Python
numpy = "^1.22"
grpcio-health-checking = "^1.43"
docker = "^6.0.1"
packaging = ">=15.0"
typing-extensions = "^4.5.0"
ansys-api-acp = { git = "https://github.com/ansys-internal/ansys-api-acp.git",  branch = "main" }
ansys-tools-path = "^0.3.0"
ansys-tools-local-product-launcher = { git = "https://github.com/ansys-internal/ansys-tools-local-product-launcher.git", branch = "main" }
ansys-tools-filetransfer = { git = "https://github.com/ansys-internal/ansys-tools-filetransfer.git", branch = "main" }

# Dependencies for the examples. Update also the 'dev' group when
# these are updated.
ansys-mapdl-core = { version = ">=0.62.1,<1", optional = true }
ansys-dpf-composites = { version = ">=0.3,<1", optional = true }
ansys-dpf-core = { version = ">=0.7,<1", optional = true }
<<<<<<< HEAD
pyvista = { version = ">=0.36", optional = true }
ansys-mechanical-core = { version = ">=0.10.0", optional = true, python = "<3.12" }

=======
pyvista = ">=0.40"
>>>>>>> 0c0d5642

[tool.poetry.group.dev]
optional = true

[tool.poetry.group.dev.dependencies]
pre-commit = "^2.17.0"
black = "23.3.0"
mypy = "^1.0"
mypy-extensions = "^1.0"
types-protobuf = "^4.22.0.2"

Sphinx = "^6.0"
sphinx-copybutton = "^0.5.2"
sphinx-autodoc-typehints = "^1.23.0"
numpydoc = "^1.5.0"
ansys-sphinx-theme = "^0"
pypandoc = "^1.10"
sphinx-gallery = "^0.13.0"
ipykernel = "^6.22.0"
pyvista = { version = ">=0.40", extras=["jupyter"] }

# Repeat optional dependencies from the main group which are
# included in the 'examples' extra. This is done s.t. the install
# flag '--with=dev,test' will install all dependencies.
ansys-mapdl-core = ">=0.62.1,<1"
ansys-dpf-composites = { version = ">=0.3,<1" }
ansys-dpf-core = ">=0.7,<1"
<<<<<<< HEAD
pyvista = ">=0.36"
ansys-mechanical-core = { version = ">=0.10.0", python = "<3.12" }
=======
>>>>>>> 0c0d5642

[tool.poetry.group.test]
optional = true

[tool.poetry.group.test.dependencies]
pytest = "^7.3.1"
pytest-cov = "^4.0.0"
pytest-cases = "^3.6.14"
pytest-benchmark = "^4.0.0"
hypothesis = "^6.68.2"

[tool.poetry.extras]
# For the examples, we keep an extra to simplify installing these dependencies for the
# end user.
<<<<<<< HEAD
examples = ["pyvista", "ansys-mapdl-core", "ansys-dpf-core", "ansys-dpf-composites", "ansys-mechanical-core"]
=======
examples = ["ansys-mapdl-core", "ansys-dpf-core", "ansys-dpf-composites"]
>>>>>>> 0c0d5642

[tool.poetry.plugins."ansys.tools.local_product_launcher.launcher"]
"ACP.direct" = "ansys.acp.core._server.direct:DirectLauncher"
"ACP.docker_compose" = "ansys.acp.core._server.docker_compose:DockerComposeLauncher"

[tool.black]
line-length = 100
target-version = ['py38']

[tool.isort]
profile = "black"
force_sort_within_sections = true
line_length = 100
default_section = "THIRDPARTY"
known_first_party = ["ansys"]
src_paths = ["doc", "src", "tests"]

[tool.pydocstyle]
convention = "numpy"

[tool.codespell]
skip = '*.cdb'
ignore-words-list = 'ans,uptodate,notuptodate,eyt'
quiet-level = 3

[tool.mypy]
python_version = 3.8
mypy_path = "$MYPY_CONFIG_FILE_DIR/src:$MYPY_CONFIG_FILE_DIR/tests"
disable_error_code = "type-abstract"
show_error_context = true
pretty = true

[[tool.mypy.overrides]]
module = [
    "docker.*",
    "grpc.*",
    "grpc_health.*",
    "ansys.mapdl.core",
    "ansys.dpf.core",
    "ansys.dpf.core.core",
    "ansys.dpf.core.*",
    "ansys.tools.path",
    ".conftest", # mypy doesn't seem to find the root 'conftest.py' when imported in 'benchmarks/conftest.py'
]
ignore_missing_imports = true

[tool.pytest.ini_options]
# This section is required even if empty, so that pytest recognizes this
# file as a pytest configuration file, and sets the containing directory
# as its 'rootdir'.<|MERGE_RESOLUTION|>--- conflicted
+++ resolved
@@ -46,13 +46,9 @@
 ansys-mapdl-core = { version = ">=0.62.1,<1", optional = true }
 ansys-dpf-composites = { version = ">=0.3,<1", optional = true }
 ansys-dpf-core = { version = ">=0.7,<1", optional = true }
-<<<<<<< HEAD
-pyvista = { version = ">=0.36", optional = true }
+pyvista = ">=0.40"
 ansys-mechanical-core = { version = ">=0.10.0", optional = true, python = "<3.12" }
 
-=======
-pyvista = ">=0.40"
->>>>>>> 0c0d5642
 
 [tool.poetry.group.dev]
 optional = true
@@ -80,11 +76,7 @@
 ansys-mapdl-core = ">=0.62.1,<1"
 ansys-dpf-composites = { version = ">=0.3,<1" }
 ansys-dpf-core = ">=0.7,<1"
-<<<<<<< HEAD
-pyvista = ">=0.36"
 ansys-mechanical-core = { version = ">=0.10.0", python = "<3.12" }
-=======
->>>>>>> 0c0d5642
 
 [tool.poetry.group.test]
 optional = true
@@ -99,11 +91,7 @@
 [tool.poetry.extras]
 # For the examples, we keep an extra to simplify installing these dependencies for the
 # end user.
-<<<<<<< HEAD
-examples = ["pyvista", "ansys-mapdl-core", "ansys-dpf-core", "ansys-dpf-composites", "ansys-mechanical-core"]
-=======
-examples = ["ansys-mapdl-core", "ansys-dpf-core", "ansys-dpf-composites"]
->>>>>>> 0c0d5642
+examples = ["ansys-mapdl-core", "ansys-dpf-core", "ansys-dpf-composites", "ansys-mechanical-core"]
 
 [tool.poetry.plugins."ansys.tools.local_product_launcher.launcher"]
 "ACP.direct" = "ansys.acp.core._server.direct:DirectLauncher"
