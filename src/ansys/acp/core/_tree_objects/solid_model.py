# Copyright (C) 2022 - 2024 ANSYS, Inc. and/or its affiliates.
# SPDX-License-Identifier: MIT
#
#
# Permission is hereby granted, free of charge, to any person obtaining a copy
# of this software and associated documentation files (the "Software"), to deal
# in the Software without restriction, including without limitation the rights
# to use, copy, modify, merge, publish, distribute, sublicense, and/or sell
# copies of the Software, and to permit persons to whom the Software is
# furnished to do so, subject to the following conditions:
#
# The above copyright notice and this permission notice shall be included in all
# copies or substantial portions of the Software.
#
# THE SOFTWARE IS PROVIDED "AS IS", WITHOUT WARRANTY OF ANY KIND, EXPRESS OR
# IMPLIED, INCLUDING BUT NOT LIMITED TO THE WARRANTIES OF MERCHANTABILITY,
# FITNESS FOR A PARTICULAR PURPOSE AND NONINFRINGEMENT. IN NO EVENT SHALL THE
# AUTHORS OR COPYRIGHT HOLDERS BE LIABLE FOR ANY CLAIM, DAMAGES OR OTHER
# LIABILITY, WHETHER IN AN ACTION OF CONTRACT, TORT OR OTHERWISE, ARISING FROM,
# OUT OF OR IN CONNECTION WITH THE SOFTWARE OR THE USE OR OTHER DEALINGS IN THE
# SOFTWARE.

from __future__ import annotations

from collections.abc import Iterable
import typing
from typing import Any

from ansys.api.acp.v0 import (
<<<<<<< HEAD
    extrusion_guide_pb2_grpc,
=======
    snap_to_geometry_pb2_grpc,
>>>>>>> 17fbf433
    solid_model_export_pb2,
    solid_model_pb2,
    solid_model_pb2_grpc,
)

from .._typing_helper import PATH as _PATH
from .._utils.path_to_str import path_to_str_checked
from .._utils.property_protocols import ReadOnlyProperty, ReadWriteProperty
from ._grpc_helpers.exceptions import wrap_grpc_errors
from ._grpc_helpers.linked_object_list import (
    define_linked_object_list,
    define_polymorphic_linked_object_list,
)
from ._grpc_helpers.mapping import define_create_method, define_mutable_mapping
from ._grpc_helpers.property_helper import (
    grpc_data_property,
    grpc_data_property_read_only,
    grpc_link_property,
    mark_grpc_properties,
)
from .base import (
    CreatableTreeObject,
    IdTreeObject,
    TreeObjectAttributeWithCache,
    nested_grpc_object_property,
)
from .edge_set import EdgeSet
from .element_set import ElementSet
from .enums import (
    DropOffType,
    ExtrusionMethodType,
    OffsetDirectionType,
    SolidModelExportFormat,
    SolidModelSkinExportFormat,
    drop_off_type_from_pb,
    drop_off_type_to_pb,
    extrusion_method_type_from_pb,
    extrusion_method_type_to_pb,
    offset_direction_type_from_pb,
    offset_direction_type_to_pb,
    solid_model_export_format_to_pb,
    solid_model_skin_export_format_to_pb,
    status_type_from_pb,
)
from .extrusion_guide import ExtrusionGuide
from .material import Material
from .modeling_ply import ModelingPly
from .object_registry import register
from .oriented_selection_set import OrientedSelectionSet
from .snap_to_geometry import SnapToGeometry

__all__ = ["SolidModel", "DropOffSettings", "ExportSettings"]


@mark_grpc_properties
class DropOffSettings(TreeObjectAttributeWithCache):
    """Defines the drop-off settings for a solid model.

    Parameters
    ----------
    drop_off_type :
        Determines whether the ply's drop-off is inside or outside the boundary
        of the ply.
    disable_dropoffs_on_bottom :
        Whether to remove drop-offs on the bottom surface of the laminate.
    dropoff_disabled_on_bottom_sets :
        Element sets or oriented selection sets on which drop-offs at the bottom
        surface are disabled.
    disable_dropoffs_on_top :
        Whether to remove drop-offs on the top surface of the laminate.
    dropoff_disabled_on_top_sets :
        Element sets or oriented selection sets on which drop-offs at the top
        surface are disabled.
    connect_butt_joined_plies :
        Prevent an element drop-off of two adjacent, sequential plies in the same
        modeling group.
    """

    _SUPPORTED_SINCE = "25.1"

    def __init__(
        self,
        *,
        drop_off_type: DropOffType = DropOffType.INSIDE_PLY,
        disable_dropoffs_on_bottom: bool = False,
        dropoff_disabled_on_bottom_sets: Iterable[ElementSet | OrientedSelectionSet] = (),
        disable_dropoffs_on_top: bool = False,
        dropoff_disabled_on_top_sets: Iterable[ElementSet | OrientedSelectionSet] = (),
        connect_butt_joined_plies: bool = True,
        _parent_object: SolidModel | None = None,
        _pb_object: Any | None = None,
        _attribute_path: str | None = None,
    ):
        super().__init__(
            _parent_object=_parent_object,
            _pb_object=_pb_object,
            _attribute_path=_attribute_path,
        )
        # The '__init__' method can be called either with the explicit values
        # defined below, or from a parent object or protobuf object. In the case
        # where a parent object or protobuf object is provided, the explicit values
        # must not be set, otherwise the default values will override the existing
        # values.
        if _parent_object is None and _pb_object is None:
            self.drop_off_type = drop_off_type
            self.disable_dropoffs_on_bottom = disable_dropoffs_on_bottom
            self.dropoff_disabled_on_bottom_sets = dropoff_disabled_on_bottom_sets
            self.disable_dropoffs_on_top = disable_dropoffs_on_top
            self.dropoff_disabled_on_top_sets = dropoff_disabled_on_top_sets
            self.connect_butt_joined_plies = connect_butt_joined_plies

    @classmethod
    def _create_default_pb_object(self) -> solid_model_pb2.DropOffSettings:
        # There's no need to define the 'real' default values here, since
        # this method is only called when the object is created from scratch.
        # In that case, the '__init__' method will be called with the default
        # values defined there.
        # NOTE dgresch Oct'24: I'm not sure if '_create_default_pb_object' is
        # the right abstraction overall.
        # The concept _could_ be useful for avoiding the duplicate logic of
        # checking '_parent_object is None and _pb_object is None' (this class's
        # '__init__', and the 'TreeObjectAttribute.__init__').
        # But, it would need to be extended to allow also _overriding_ the defaults
        # on calling __init__.
        return solid_model_pb2.DropOffSettings()

    drop_off_type = grpc_data_property(
        "drop_off_type",
        from_protobuf=drop_off_type_from_pb,
        to_protobuf=drop_off_type_to_pb,
    )

    disable_dropoffs_on_bottom: ReadWriteProperty[bool, bool] = grpc_data_property(
        "disable_dropoffs_on_bottom"
    )
    dropoff_disabled_on_bottom_sets = define_polymorphic_linked_object_list(
        "dropoff_disabled_on_bottom_sets", allowed_types=(ElementSet, OrientedSelectionSet)
    )

    disable_dropoffs_on_top: ReadWriteProperty[bool, bool] = grpc_data_property(
        "disable_dropoffs_on_top"
    )
    dropoff_disabled_on_top_sets = define_polymorphic_linked_object_list(
        "dropoff_disabled_on_top_sets", allowed_types=(ElementSet, OrientedSelectionSet)
    )

    connect_butt_joined_plies: ReadWriteProperty[bool, bool] = grpc_data_property(
        "connect_butt_joined_plies"
    )


@mark_grpc_properties
class ExportSettings(TreeObjectAttributeWithCache):
    """Defines the settings for exporting a solid model.

    Parameters
    ----------
    use_default_section_index :
        Use the default start index for sections.
    section_index :
        Custom start index for sections.
        Only used if ``use_default_section_index`` is False.
    use_default_coordinate_system_index :
        Use the default start index for coordinate systems.
    coordinate_system_index :
        Custom start index for coordinate systems.
        Only used if ``use_default_coordinate_system_index`` is False.
    use_default_material_index :
        Use the default start index for materials.
    material_index :
        Custom start index for materials.
        Only used if ``use_default_material_index`` is False.
    use_default_node_index :
        Use the default start index for nodes.
    node_index :
        Custom start index for nodes.
        Only used if ``use_default_node_index`` is False.
    use_default_element_index :
        Use the default start index for elements.
    element_index :
        Custom start index for elements.
        Only used if ``use_default_element_index`` is False.
    use_solsh_elements :
        When True, export linear layered elements as Solsh (Solid190).
    write_degenerated_elements :
        Whether to export drop-off and cut-off elements.
    drop_hanging_nodes :
        When True, the hanging nodes of quadratic solid meshes are dropped.
    use_solid_model_prefix :
        Use the solid model name as a prefix for the exported file.
    transfer_all_sets :
        When True, all element sets and edge sets are exported.
    transferred_element_sets :
        Element sets to be exported.
        Only used if ``transfer_all_sets`` is False.
    transferred_edge_sets :
        Edge sets to be exported.
        Only used if ``transfer_all_sets`` is False.

    """

    _SUPPORTED_SINCE = "25.1"

    def __init__(
        self,
        *,
        use_default_section_index: bool = True,
        section_index: int = 0,
        use_default_coordinate_system_index: bool = True,
        coordinate_system_index: int = 0,
        use_default_material_index: bool = True,
        material_index: int = 0,
        use_default_node_index: bool = True,
        node_index: int = 0,
        use_default_element_index: bool = True,
        element_index: int = 0,
        use_solsh_elements: bool = False,
        write_degenerated_elements: bool = True,
        drop_hanging_nodes: bool = True,
        use_solid_model_prefix: bool = True,
        transfer_all_sets: bool = True,
        transferred_element_sets: Iterable[ElementSet] = (),
        transferred_edge_sets: Iterable[EdgeSet] = (),
        _parent_object: SolidModel | None = None,
        _pb_object: Any | None = None,
        _attribute_path: str | None = None,
    ):
        super().__init__(
            _parent_object=_parent_object,
            _pb_object=_pb_object,
            _attribute_path=_attribute_path,
        )
        # See comment on DropOffSettings.__init__ for the logic here.
        if _parent_object is None and _pb_object is None:
            self.use_default_section_index = use_default_section_index
            self.section_index = section_index
            self.use_default_coordinate_system_index = use_default_coordinate_system_index
            self.coordinate_system_index = coordinate_system_index
            self.use_default_material_index = use_default_material_index
            self.material_index = material_index
            self.use_default_node_index = use_default_node_index
            self.node_index = node_index
            self.use_default_element_index = use_default_element_index
            self.element_index = element_index
            self.use_solsh_elements = use_solsh_elements
            self.write_degenerated_elements = write_degenerated_elements
            self.drop_hanging_nodes = drop_hanging_nodes
            self.use_solid_model_prefix = use_solid_model_prefix
            self.transfer_all_sets = transfer_all_sets
            self.transferred_element_sets = transferred_element_sets
            self.transferred_edge_sets = transferred_edge_sets

    @classmethod
    def _create_default_pb_object(self) -> solid_model_pb2.ExportSettings:
        # See comment on DropOffSettings._create_default_pb_object
        return solid_model_pb2.ExportSettings()

    use_default_section_index: ReadWriteProperty[bool, bool] = grpc_data_property(
        "use_default_section_index"
    )
    section_index: ReadWriteProperty[int, int] = grpc_data_property("section_index")
    use_default_coordinate_system_index: ReadWriteProperty[bool, bool] = grpc_data_property(
        "use_default_coordinate_system_index"
    )
    coordinate_system_index: ReadWriteProperty[int, int] = grpc_data_property(
        "coordinate_system_index"
    )
    use_default_material_index: ReadWriteProperty[bool, bool] = grpc_data_property(
        "use_default_material_index"
    )
    material_index: ReadWriteProperty[int, int] = grpc_data_property("material_index")
    use_default_node_index: ReadWriteProperty[bool, bool] = grpc_data_property(
        "use_default_node_index"
    )
    node_index: ReadWriteProperty[int, int] = grpc_data_property("node_index")
    use_default_element_index: ReadWriteProperty[bool, bool] = grpc_data_property(
        "use_default_element_index"
    )
    element_index: ReadWriteProperty[int, int] = grpc_data_property("element_index")
    use_solsh_elements: ReadWriteProperty[bool, bool] = grpc_data_property("use_solsh_elements")
    write_degenerated_elements: ReadWriteProperty[bool, bool] = grpc_data_property(
        "write_degenerated_elements"
    )
    drop_hanging_nodes: ReadWriteProperty[bool, bool] = grpc_data_property("drop_hanging_nodes")
    use_solid_model_prefix: ReadWriteProperty[bool, bool] = grpc_data_property(
        "use_solid_model_prefix"
    )
    transfer_all_sets: ReadWriteProperty[bool, bool] = grpc_data_property("transfer_all_sets")
    transferred_element_sets = define_linked_object_list("transferred_element_sets", ElementSet)
    transferred_edge_sets = define_linked_object_list("transferred_edge_sets", EdgeSet)


@mark_grpc_properties
@register
class SolidModel(CreatableTreeObject, IdTreeObject):
    """Instantiate a solid model.

    Parameters
    ----------
    name :
        Name of the solid model.
    active :
        Inactive solid models are not computed, and ignored in the analysis.
    element_sets :
        Element sets or oriented selection sets determining the extent of
        the solid model.
    extrusion_method :
        Determines how plies are bundled in the layered solid elements.
    max_element_thickness :
        Maximum thickness of the layered solid elements. A new element is
        introduced if the thickness exceeds this value.
        Only used if the ``extrusion_method`` is one of ``SPECIFY_THICKNESS``,
        ``MATERIAL_WISE``, or ``SANDWICH_WISE``.
    ply_group_pointers :
        Explicitly defines modeling plies where a new element is introduced.
        Only used if the ``extrusion_method`` is ``USER_DEFINED``.
    offset_direction :
        Determines how the extrusion direction is defined. With ``SHELL_NORMAL``,
        the normal direction of the shell is used during the entire extrusion.
        With ``SURFACE_NORMAL``, the offset direction is re-evaluated based
        on the surface of the solid model during the extrusion.
    skip_elements_without_plies :
        If True, elements without plies are automatically removed from the
        region of extrusion. This means that no drop-off elements are created
        for these elements.
    drop_off_material :
        This material is assigned to the layered solid drop-off elements if
        ``drop_off_material_handling`` is set to ``GLOBAL`` in the fabric
        definition.
    cut_off_material :
        This material is assigned to the degenerated solid cut-off elements if
        ``cut_off_material_handling`` is set to ``GLOBAL`` in the fabric
        definition.
    delete_bad_elements :
        If True, a final element check is performed to remove erroneous elements.
    warping_limit :
        Maximum allowable warping limit used in the element shape check. Elements
        with a warping limit exceeding this value are removed.
        Only used if ``delete_bad_elements`` is True.
    minimum_volume :
        Solid elements with a volume smaller or equal to this value are removed.
        With the default value of ``0``, only inverted or zero-volume elements
        are removed.
        Only used if ``delete_bad_elements`` is True.
    drop_off_settings :
        Determines how drop-off elements are handled in the solid model extrusion.
    export_settings :
        Defines the settings for exporting the solid model.

    """

    __slots__: Iterable[str] = tuple()
    _COLLECTION_LABEL = "solid_models"
    _OBJECT_INFO_TYPE = solid_model_pb2.ObjectInfo
    _CREATE_REQUEST_TYPE = solid_model_pb2.CreateRequest
    _SUPPORTED_SINCE = "25.1"

    def __init__(
        self,
        *,
        name: str = "SolidModel",
        active: bool = True,
        element_sets: Iterable[ElementSet | OrientedSelectionSet] = (),
        extrusion_method: ExtrusionMethodType = ExtrusionMethodType.ANALYSIS_PLY_WISE,
        max_element_thickness: float = 1.0,
        ply_group_pointers: Iterable[ModelingPly] = (),
        offset_direction: OffsetDirectionType = OffsetDirectionType.SHELL_NORMAL,
        skip_elements_without_plies: bool = False,
        drop_off_material: Material | None = None,
        cut_off_material: Material | None = None,
        delete_bad_elements: bool = True,
        warping_limit: float = 0.4,
        minimum_volume: float = 0.0,
        drop_off_settings: DropOffSettings = DropOffSettings(),
        export_settings: ExportSettings = ExportSettings(),
    ):
        super().__init__(
            name=name,
        )
        self.active = active
        self.element_sets = element_sets
        self.extrusion_method = extrusion_method
        self.max_element_thickness = max_element_thickness
        self.ply_group_pointers = ply_group_pointers
        self.offset_direction = offset_direction
        self.skip_elements_without_plies = skip_elements_without_plies
        self.drop_off_material = drop_off_material
        self.cut_off_material = cut_off_material
        self.delete_bad_elements = delete_bad_elements
        self.warping_limit = warping_limit
        self.minimum_volume = minimum_volume
        self.drop_off_settings = drop_off_settings
        self.export_settings = export_settings

    def _create_stub(self) -> solid_model_pb2_grpc.ObjectServiceStub:
        return solid_model_pb2_grpc.ObjectServiceStub(self._channel)

    status = grpc_data_property_read_only("properties.status", from_protobuf=status_type_from_pb)
    locked: ReadOnlyProperty[bool] = grpc_data_property_read_only("properties.locked")
    active: ReadWriteProperty[bool, bool] = grpc_data_property("properties.active")

    element_sets = define_polymorphic_linked_object_list(
        "properties.element_sets", allowed_types=(ElementSet, OrientedSelectionSet)
    )
    extrusion_method = grpc_data_property(
        "properties.extrusion_method",
        from_protobuf=extrusion_method_type_from_pb,
        to_protobuf=extrusion_method_type_to_pb,
    )
    max_element_thickness: ReadWriteProperty[float, float] = grpc_data_property(
        "properties.max_element_thickness"
    )
    ply_group_pointers = define_linked_object_list("properties.ply_group_pointers", ModelingPly)
    offset_direction = grpc_data_property(
        "properties.offset_direction",
        from_protobuf=offset_direction_type_from_pb,
        to_protobuf=offset_direction_type_to_pb,
    )
    skip_elements_without_plies: ReadWriteProperty[bool, bool] = grpc_data_property(
        "properties.skip_elements_without_plies"
    )
    drop_off_material = grpc_link_property("properties.drop_off_material", allowed_types=Material)
    cut_off_material = grpc_link_property("properties.cut_off_material", allowed_types=Material)
    delete_bad_elements: ReadWriteProperty[bool, bool] = grpc_data_property(
        "properties.delete_bad_elements"
    )
    warping_limit: ReadWriteProperty[float, float] = grpc_data_property("properties.warping_limit")
    minimum_volume: ReadWriteProperty[float, float] = grpc_data_property(
        "properties.minimum_volume"
    )

    drop_off_settings = nested_grpc_object_property("properties.drop_off_settings", DropOffSettings)
    export_settings = nested_grpc_object_property("properties.export_settings", ExportSettings)

<<<<<<< HEAD
    create_extrusion_guide = define_create_method(
        ExtrusionGuide,
        func_name="create_extrusion_guide",
        parent_class_name="SolidModel",
        module_name=__module__,
    )
    extrusion_guides = define_mutable_mapping(
        ExtrusionGuide, extrusion_guide_pb2_grpc.ObjectServiceStub
=======
    create_snap_to_geometry = define_create_method(
        SnapToGeometry,
        func_name="create_snap_to_geometry",
        parent_class_name="SolidModel",
        module_name=__module__,
    )
    snap_to_geometries = define_mutable_mapping(
        SnapToGeometry, snap_to_geometry_pb2_grpc.ObjectServiceStub
>>>>>>> 17fbf433
    )

    def export(self, *, path: _PATH, format: SolidModelExportFormat) -> None:
        """Export the solid model to a file.

        Parameters
        ----------
        path :
            Path to the file where the solid model is saved.
        format :
            Format of the exported file. Available formats are ``"ansys:h5"``
            and ``"ansys:cdb"``.

        """
        with wrap_grpc_errors():
            self._get_stub().ExportToFile(  # type: ignore
                solid_model_export_pb2.ExportToFileRequest(
                    resource_path=self._resource_path,
                    path=path_to_str_checked(path),
                    format=typing.cast(typing.Any, solid_model_export_format_to_pb(format)),
                )
            )

    def export_skin(self, *, path: _PATH, format: SolidModelSkinExportFormat) -> None:
        """Export the skin of the solid model to a file.

        Parameters
        ----------
        path :
            Path to the file where the solid model skin is saved.
        format :
            Format of the exported file. Available formats are ``"ansys:cdb"``,
            ``"step"``, ``"iges"``, and ``"stl"``.

        """
        with wrap_grpc_errors():
            self._get_stub().ExportSkin(  # type: ignore
                solid_model_export_pb2.ExportSkinRequest(
                    resource_path=self._resource_path,
                    path=path_to_str_checked(path),
                    format=typing.cast(typing.Any, solid_model_skin_export_format_to_pb(format)),
                )
            )<|MERGE_RESOLUTION|>--- conflicted
+++ resolved
@@ -27,11 +27,8 @@
 from typing import Any
 
 from ansys.api.acp.v0 import (
-<<<<<<< HEAD
     extrusion_guide_pb2_grpc,
-=======
     snap_to_geometry_pb2_grpc,
->>>>>>> 17fbf433
     solid_model_export_pb2,
     solid_model_pb2,
     solid_model_pb2_grpc,
@@ -466,7 +463,6 @@
     drop_off_settings = nested_grpc_object_property("properties.drop_off_settings", DropOffSettings)
     export_settings = nested_grpc_object_property("properties.export_settings", ExportSettings)
 
-<<<<<<< HEAD
     create_extrusion_guide = define_create_method(
         ExtrusionGuide,
         func_name="create_extrusion_guide",
@@ -475,7 +471,7 @@
     )
     extrusion_guides = define_mutable_mapping(
         ExtrusionGuide, extrusion_guide_pb2_grpc.ObjectServiceStub
-=======
+    
     create_snap_to_geometry = define_create_method(
         SnapToGeometry,
         func_name="create_snap_to_geometry",
@@ -484,7 +480,6 @@
     )
     snap_to_geometries = define_mutable_mapping(
         SnapToGeometry, snap_to_geometry_pb2_grpc.ObjectServiceStub
->>>>>>> 17fbf433
     )
 
     def export(self, *, path: _PATH, format: SolidModelExportFormat) -> None:
