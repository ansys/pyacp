--- conflicted
+++ resolved
@@ -62,26 +62,6 @@
             return False
         return bool(key)
 
-<<<<<<< HEAD
-=======
-    def clone(self: Self, *, unlink: bool = False) -> Self:
-        """Create a new unstored object with the same properties.
-
-        Parameters
-        ----------
-        unlink:
-            If `True`, remove all links to other objects. This can be
-            used to store the object to another model, where the links
-            would be invalid.
-        """
-        new_object_info = self._OBJECT_INFO_TYPE()
-        new_object_info.properties.CopyFrom(self._pb_object.properties)
-        if unlink:
-            unlink_objects(new_object_info.properties)
-        new_object_info.info.name = self._pb_object.info.name
-        return type(self)._from_object_info(object_info=new_object_info)
-
->>>>>>> ae66fdf0
     def __eq__(self: Self, other: Any) -> bool:
         if not isinstance(other, TreeObject):
             return False
@@ -247,7 +227,7 @@
             used to store the object to another model, where the links
             would be invalid.
         """
-        new_object_info = self.OBJECT_INFO_TYPE()
+        new_object_info = self._OBJECT_INFO_TYPE()
         new_object_info.properties.CopyFrom(self._pb_object.properties)
         if unlink:
             unlink_objects(new_object_info.properties)
