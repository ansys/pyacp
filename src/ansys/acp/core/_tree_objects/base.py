--- conflicted
+++ resolved
@@ -5,10 +5,7 @@
 from __future__ import annotations
 
 from abc import abstractmethod
-<<<<<<< HEAD
-=======
 import typing
->>>>>>> ba6656f6
 from typing import Any, Callable, Generic, Iterable, TypeVar, cast
 
 from grpc import Channel
@@ -30,19 +27,11 @@
     CreatableEditableAndReadableResourceStub,
     CreateRequest,
     Editable,
-<<<<<<< HEAD
-    Gettable,
-    GrpcObjectBase,
-    ObjectInfo,
-    ReadOnlyResourceStub,
-    ResourceStub,
-=======
     EditableAndReadableResourceStub,
     GrpcObjectBase,
     ObjectInfo,
     Readable,
     ReadableResourceStub,
->>>>>>> ba6656f6
 )
 
 _T = TypeVar("_T", bound="TreeObjectBase")
@@ -53,11 +42,7 @@
     Base class for ACP tree objects.
     """
 
-<<<<<<< HEAD
-    __slots__ = ("_channel_store", "_pb_object")
-=======
     __slots__: Iterable[str] = ("_channel_store", "_pb_object")
->>>>>>> ba6656f6
 
     _COLLECTION_LABEL: str
     OBJECT_INFO_TYPE: type[ObjectInfo]
@@ -143,11 +128,8 @@
 
 @mark_grpc_properties
 class NamedTreeObject(GrpcObjectBase):
-<<<<<<< HEAD
-=======
     __slots__: Iterable[str] = tuple()
 
->>>>>>> ba6656f6
     """Implements the 'name' attribute for tree objects."""
 
     name = grpc_data_property("info.name")
@@ -158,15 +140,10 @@
 
 
 class TreeObject(TreeObjectBase, NamedTreeObject):
-<<<<<<< HEAD
-    @abstractmethod
-    def _create_stub(self) -> ResourceStub:
-=======
     __slots__: Iterable[str] = ("_stub_store",)
 
     @abstractmethod
     def _create_stub(self) -> EditableAndReadableResourceStub:
->>>>>>> ba6656f6
         ...
 
     def __init__(self: TreeObject, name: str = "") -> None:
@@ -197,30 +174,11 @@
         if self._is_stored:
             self._put()
 
-<<<<<<< HEAD
-    def _get_stub(self) -> ResourceStub:
-=======
     def _get_stub(self) -> EditableAndReadableResourceStub:
->>>>>>> ba6656f6
         return self._stub_store.get(self._is_stored)
 
 
 class ReadOnlyTreeObject(TreeObjectBase, NamedTreeObject):
-<<<<<<< HEAD
-    def __init__(self: ReadOnlyTreeObject, name: str = "") -> None:
-        super().__init__(name=name)
-        self._stub_store = StubStore(self._create_stub)
-
-    @abstractmethod
-    def _create_stub(self) -> ReadOnlyResourceStub:
-        ...
-
-    def _get_stub(self) -> ReadOnlyResourceStub:
-        return self._stub_store.get(self._is_stored)
-
-    # Tbd: we could further reduce code duplication by
-    # delegating the stub operations to a subobject.
-=======
     def __init__(self: ReadOnlyTreeObject) -> None:
         super().__init__()
         self._stub_store = StubStore(self._create_stub)
@@ -232,7 +190,6 @@
     def _get_stub(self) -> ReadableResourceStub:
         return self._stub_store.get(self._is_stored)
 
->>>>>>> ba6656f6
     def _get(self) -> None:
         self._pb_object = self._get_stub().Get(
             GetRequest(resource_path=self._pb_object.info.resource_path)
@@ -285,12 +242,11 @@
         self._pb_object = self._get_stub().Create(request)
 
 
-<<<<<<< HEAD
-=======
 @mark_grpc_properties
->>>>>>> ba6656f6
 class IdTreeObject(TreeObjectBase):
     """Implements the 'id' attribute for tree objects."""
+
+    __slots__: Iterable[str] = tuple()
 
     id = grpc_data_property_read_only("info.id")
 
@@ -309,22 +265,14 @@
     def __init__(
         self,
         *,
-<<<<<<< HEAD
-        _parent_object: Gettable | None = None,
-=======
         _parent_object: Readable | None = None,
->>>>>>> ba6656f6
         _attribute_path: str | None = None,
     ):
         if _parent_object is None != _attribute_path is None:
             raise TypeError(
                 "Either both '_parent_object' and '_attribute_path' need to be 'None', or neither."
             )
-<<<<<<< HEAD
-        self._parent_object: Gettable | None = _parent_object
-=======
         self._parent_object: Readable | None = _parent_object
->>>>>>> ba6656f6
         self._attribute_path = _attribute_path
 
     def _get(self) -> None:
@@ -408,21 +356,8 @@
             self._put()
 
 
-<<<<<<< HEAD
-# Ensure that the ReadOnlyTreeObject satisfies the Gettable interface
-# Tbd: Is there a better way?
-def _gettable_protocol_is_satisfied(obj: ReadOnlyTreeObject) -> None:
-    dummy: Gettable = obj
-
-
-# Ensure that the TreeObject satisfies the Editable interface
-# Tbd: Is there a better way?
-def _editable_protocol_is_satisfied(obj: TreeObject) -> None:
-    dummy: Editable = obj
-=======
 if typing.TYPE_CHECKING:
     # Ensure that the ReadOnlyTreeObject satisfies the Gettable interface
     _x: Readable = typing.cast(ReadOnlyTreeObject, None)
     # Ensure that the TreeObject satisfies the Editable interface
-    _y: Editable = typing.cast(TreeObject, None)
->>>>>>> ba6656f6
+    _y: Editable = typing.cast(TreeObject, None)