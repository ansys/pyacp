from __future__ import annotations

import textwrap
from typing import Any, Iterable, Protocol

from google.protobuf.message import Message
import grpc

from ansys.api.acp.v0.base_pb2 import (
    BasicInfo,
    CollectionPath,
    DeleteRequest,
    Empty,
    GetRequest,
    ListRequest,
)


class CreateRequest(Protocol):
    def __init__(self, collection_path: CollectionPath, name: str, properties: Message):
        ...


class ObjectInfo(Protocol):
    @property
    def info(self) -> BasicInfo:
        ...

    @property
    def properties(self) -> Message:
        ...


class ListReply(Protocol):
    @property
    def objects(self) -> list[ObjectInfo]:
        ...


class ResourceStub(Protocol):
    """Interface definition for ACP Resource service stubs."""

    def __init__(self, channel: grpc.Channel):
        ...

    def Get(self, request: GetRequest) -> ObjectInfo:
        ...

    def Put(self, request: ObjectInfo) -> ObjectInfo:
        ...

    def List(self, request: ListRequest) -> ListReply:
        ...

    def Delete(self, request: DeleteRequest) -> Empty:
        ...


class ReadOnlyResourceStub(Protocol):
    """Interface definition for ACP Resource service stubs."""

<<<<<<< HEAD
    def __init__(self, channel: grpc.Channel):
        ...
=======
class GrpcObjectReadOnly(Protocol):
    __slots__: Iterable[str] = tuple()
    _GRPC_PROPERTIES: tuple[str, ...]
>>>>>>> 8ed07ce9

    def Get(self, request: GetRequest) -> ObjectInfo:
        ...

    def List(self, request: ListRequest) -> ListReply:
        ...


class CreatableResourceStub(ResourceStub, Protocol):
    def Create(self, request: CreateRequest) -> ObjectInfo:
        ...


class GrpcObjectBase(Protocol):
    _GRPC_PROPERTIES: tuple[str, ...]

    def __str__(self) -> str:
        string_items = []
        for attr_name in self._GRPC_PROPERTIES:
            try:
                value_repr = repr(getattr(self, attr_name))
            except:
                value_repr = "<unavailable>"
            string_items.append(f"{attr_name}={value_repr}")
        type_name = type(self).__name__
        if not string_items:
            content = ""
        elif len(string_items) == 1:
            content = string_items[0]
        else:
            content = ",\n".join(string_items)
            content = f"\n{textwrap.indent(content, ' ' * 4)}\n"
        return f"{type_name}({content})"


<<<<<<< HEAD
class Gettable(Protocol):
    def _get(self) -> None:
=======
class GrpcObject(GrpcObjectReadOnly, Protocol):
    __slots__: Iterable[str] = tuple()

    @property
    def _pb_object(self) -> Any:
>>>>>>> 8ed07ce9
        ...

    def _get_if_stored(self) -> None:
        ...

<<<<<<< HEAD
    @property
    def _is_stored(self) -> bool:
        ...
=======
    def _put_if_stored(self) -> None:
        if self._is_stored:
            self._put()


class RootGrpcObject(GrpcObject, Protocol):
    __slots__: Iterable[str] = tuple()
    _pb_object: ObjectInfo
>>>>>>> 8ed07ce9

    @property
    def _channel(self) -> grpc.Channel:
        ...

    _pb_object: Any


class Editable(Gettable, Protocol):
    def _put(self) -> None:
        ...

    def _put_if_stored(self) -> None:
        ...<|MERGE_RESOLUTION|>--- conflicted
+++ resolved
@@ -59,14 +59,8 @@
 class ReadOnlyResourceStub(Protocol):
     """Interface definition for ACP Resource service stubs."""
 
-<<<<<<< HEAD
     def __init__(self, channel: grpc.Channel):
         ...
-=======
-class GrpcObjectReadOnly(Protocol):
-    __slots__: Iterable[str] = tuple()
-    _GRPC_PROPERTIES: tuple[str, ...]
->>>>>>> 8ed07ce9
 
     def Get(self, request: GetRequest) -> ObjectInfo:
         ...
@@ -81,6 +75,7 @@
 
 
 class GrpcObjectBase(Protocol):
+    __slots__: Iterable[str] = tuple()
     _GRPC_PROPERTIES: tuple[str, ...]
 
     def __str__(self) -> str:
@@ -102,35 +97,16 @@
         return f"{type_name}({content})"
 
 
-<<<<<<< HEAD
 class Gettable(Protocol):
     def _get(self) -> None:
-=======
-class GrpcObject(GrpcObjectReadOnly, Protocol):
-    __slots__: Iterable[str] = tuple()
-
-    @property
-    def _pb_object(self) -> Any:
->>>>>>> 8ed07ce9
         ...
 
     def _get_if_stored(self) -> None:
         ...
 
-<<<<<<< HEAD
     @property
     def _is_stored(self) -> bool:
         ...
-=======
-    def _put_if_stored(self) -> None:
-        if self._is_stored:
-            self._put()
-
-
-class RootGrpcObject(GrpcObject, Protocol):
-    __slots__: Iterable[str] = tuple()
-    _pb_object: ObjectInfo
->>>>>>> 8ed07ce9
 
     @property
     def _channel(self) -> grpc.Channel:
