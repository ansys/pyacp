from __future__ import annotations

from functools import wraps
from typing import TYPE_CHECKING, Any, Callable, Generic, Iterator, TypeVar

if TYPE_CHECKING:
    from mypy_extensions import KwArg, Arg

from grpc import Channel

from ansys.api.acp.v0.base_pb2 import CollectionPath, DeleteRequest, ListRequest

from ..._utils.resource_paths import join as _rp_join
from ..base import CreatableTreeObject, TreeObject
<<<<<<< HEAD
from .protocols import ObjectInfo, ReadOnlyResourceStub, ResourceStub
=======
from .protocols import EditableAndReadableResourceStub, ObjectInfo, ReadableResourceStub
>>>>>>> ba6656f6

ValueT = TypeVar("ValueT", bound=CreatableTreeObject)

__all__ = ["Mapping", "MutableMapping", "define_mutable_mapping"]


<<<<<<< HEAD
class ReadOnlyMapping(Generic[ValueT]):
=======
class Mapping(Generic[ValueT]):
    """
    Note: We could derive from collections.abc.Mapping to make sure
    this class conforms to the Mapping interface.
    """

>>>>>>> ba6656f6
    def __init__(
        self,
        *,
        channel: Channel,
        collection_path: CollectionPath,
<<<<<<< HEAD
        stub: ReadOnlyResourceStub,
=======
        stub: ReadableResourceStub,
>>>>>>> ba6656f6
        object_constructor: Callable[[ObjectInfo, Channel | None], ValueT],
    ) -> None:
        self._collection_path = collection_path
        self._stub = stub

        self._channel = channel
        self._object_constructor = object_constructor

    def __iter__(self) -> Iterator[str]:
        yield from (obj.info.id for obj in self._get_objectinfo_list())

    def __getitem__(self, key: str) -> ValueT:
        obj_info = self._get_objectinfo_by_id(key)
        return self._object_constructor(obj_info, self._channel)

    def _get_objectinfo_list(self) -> list[ObjectInfo]:
        res = self._stub.List(ListRequest(collection_path=self._collection_path)).objects
        if len({obj.info.id for obj in res}) != len(res):
            raise ValueError("Duplicate ID in Collection.")
        return res

    def _get_objectinfo_by_id(self, key: str) -> ObjectInfo:
        for obj in self._get_objectinfo_list():
            if obj.info.id == key:
                return obj
        raise KeyError(f"No object with ID '{key}' found.")

    # def __setitem__(self, key: str, value: ValueT) -> None:
    #     raise NotImplementedError()

    # def update(self, other=(), /, **kwds):
    #     raise NotImplementedError()

    # def setdefault(self, key, default=None):
    #     raise NotImplementedError()

    def values(self) -> Iterator[ValueT]:
        return (
            self._object_constructor(obj_info, self._channel)
            for obj_info in self._get_objectinfo_list()
        )

    def items(self) -> Iterator[tuple[str, ValueT]]:
        return (
            (
                obj_info.info.id,
                self._object_constructor(obj_info, self._channel),
            )
            for obj_info in self._get_objectinfo_list()
        )

    def keys(self) -> Iterator[str]:
        return iter(self)

    def __contains__(self, key: str) -> bool:
        return key in list(self)

    def __len__(self) -> int:
        return len(self._get_objectinfo_list())

    def get(self, key: str, default: ValueT | None = None) -> ValueT | None:
        try:
            return self[key]
        except KeyError:
            return default


<<<<<<< HEAD
class Mapping(ReadOnlyMapping[ValueT]):
=======
class MutableMapping(Mapping[ValueT]):
>>>>>>> ba6656f6
    def __init__(
        self,
        *,
        channel: Channel,
        collection_path: CollectionPath,
<<<<<<< HEAD
        stub: ResourceStub,
        object_constructor: Callable[[ObjectInfo, Channel | None], ValueT],
    ) -> None:
        self._collection_path = collection_path
        self._stub: ResourceStub = stub
=======
        stub: EditableAndReadableResourceStub,
        object_constructor: Callable[[ObjectInfo, Channel | None], ValueT],
    ) -> None:
        self._collection_path = collection_path
        self._stub: EditableAndReadableResourceStub = stub
>>>>>>> ba6656f6

        self._channel = channel
        self._object_constructor = object_constructor

    def __delitem__(self, key: str) -> None:
        obj_info = self._get_objectinfo_by_id(key)
        self._stub.Delete(
            DeleteRequest(resource_path=obj_info.info.resource_path, version=obj_info.info.version)
        )

    def clear(self) -> None:
        for obj_info in self._get_objectinfo_list():
            self._stub.Delete(
                DeleteRequest(
                    resource_path=obj_info.info.resource_path, version=obj_info.info.version
                )
            )

    def pop(self, key: str) -> ValueT:
        obj_info = self._get_objectinfo_by_id(key)
        return self._pop_from_info(obj_info)

    def popitem(self) -> ValueT:
        obj_info = self._get_objectinfo_list()[0]
        return self._pop_from_info(obj_info)

    def _pop_from_info(self, object_info: ObjectInfo) -> ValueT:
        obj = self._object_constructor(object_info, self._channel)
        new_obj = obj.clone()
        obj.delete()
        return new_obj


ParentT = TypeVar("ParentT", bound=TreeObject)


def get_read_only_collection_property(
<<<<<<< HEAD
    object_class: type[ValueT], stub_class: type[ReadOnlyResourceStub]
) -> Callable[[ParentT], ReadOnlyMapping[ValueT]]:
    def collection_property(self: ParentT) -> ReadOnlyMapping[ValueT]:
        return ReadOnlyMapping(
=======
    object_class: type[ValueT], stub_class: type[ReadableResourceStub]
) -> Callable[[ParentT], Mapping[ValueT]]:
    def collection_property(self: ParentT) -> Mapping[ValueT]:
        return Mapping(
>>>>>>> ba6656f6
            channel=self._channel,
            collection_path=CollectionPath(
                value=_rp_join(self._resource_path.value, object_class._COLLECTION_LABEL)
            ),
            object_constructor=object_class._from_object_info,
            stub=stub_class(channel=self._channel),
        )

    return collection_property


<<<<<<< HEAD
def define_mapping(
    object_class: type[ValueT], stub_class: type[ResourceStub]
=======
def define_mutable_mapping(
    object_class: type[ValueT], stub_class: type[EditableAndReadableResourceStub]
>>>>>>> ba6656f6
) -> tuple[Callable[[Arg(ParentT, "self"), KwArg(Any)], ValueT], property]:
    @wraps(object_class.__init__)
    def create_method(self: ParentT, **kwargs: Any) -> ValueT:
        obj = object_class(**kwargs)
        obj.store(parent=self)
        return obj

    def collection_property(self: ParentT) -> MutableMapping[ValueT]:
        return MutableMapping(
            channel=self._channel,
            collection_path=CollectionPath(
                value=_rp_join(self._resource_path.value, object_class._COLLECTION_LABEL)
            ),
            object_constructor=object_class._from_object_info,
            stub=stub_class(channel=self._channel),
        )

    return create_method, property(collection_property)<|MERGE_RESOLUTION|>--- conflicted
+++ resolved
@@ -12,37 +12,25 @@
 
 from ..._utils.resource_paths import join as _rp_join
 from ..base import CreatableTreeObject, TreeObject
-<<<<<<< HEAD
-from .protocols import ObjectInfo, ReadOnlyResourceStub, ResourceStub
-=======
 from .protocols import EditableAndReadableResourceStub, ObjectInfo, ReadableResourceStub
->>>>>>> ba6656f6
 
 ValueT = TypeVar("ValueT", bound=CreatableTreeObject)
 
 __all__ = ["Mapping", "MutableMapping", "define_mutable_mapping"]
 
 
-<<<<<<< HEAD
-class ReadOnlyMapping(Generic[ValueT]):
-=======
 class Mapping(Generic[ValueT]):
     """
     Note: We could derive from collections.abc.Mapping to make sure
     this class conforms to the Mapping interface.
     """
 
->>>>>>> ba6656f6
     def __init__(
         self,
         *,
         channel: Channel,
         collection_path: CollectionPath,
-<<<<<<< HEAD
-        stub: ReadOnlyResourceStub,
-=======
         stub: ReadableResourceStub,
->>>>>>> ba6656f6
         object_constructor: Callable[[ObjectInfo, Channel | None], ValueT],
     ) -> None:
         self._collection_path = collection_path
@@ -110,29 +98,17 @@
             return default
 
 
-<<<<<<< HEAD
-class Mapping(ReadOnlyMapping[ValueT]):
-=======
 class MutableMapping(Mapping[ValueT]):
->>>>>>> ba6656f6
     def __init__(
         self,
         *,
         channel: Channel,
         collection_path: CollectionPath,
-<<<<<<< HEAD
-        stub: ResourceStub,
-        object_constructor: Callable[[ObjectInfo, Channel | None], ValueT],
-    ) -> None:
-        self._collection_path = collection_path
-        self._stub: ResourceStub = stub
-=======
         stub: EditableAndReadableResourceStub,
         object_constructor: Callable[[ObjectInfo, Channel | None], ValueT],
     ) -> None:
         self._collection_path = collection_path
         self._stub: EditableAndReadableResourceStub = stub
->>>>>>> ba6656f6
 
         self._channel = channel
         self._object_constructor = object_constructor
@@ -170,17 +146,10 @@
 
 
 def get_read_only_collection_property(
-<<<<<<< HEAD
-    object_class: type[ValueT], stub_class: type[ReadOnlyResourceStub]
-) -> Callable[[ParentT], ReadOnlyMapping[ValueT]]:
-    def collection_property(self: ParentT) -> ReadOnlyMapping[ValueT]:
-        return ReadOnlyMapping(
-=======
     object_class: type[ValueT], stub_class: type[ReadableResourceStub]
 ) -> Callable[[ParentT], Mapping[ValueT]]:
     def collection_property(self: ParentT) -> Mapping[ValueT]:
         return Mapping(
->>>>>>> ba6656f6
             channel=self._channel,
             collection_path=CollectionPath(
                 value=_rp_join(self._resource_path.value, object_class._COLLECTION_LABEL)
@@ -192,13 +161,8 @@
     return collection_property
 
 
-<<<<<<< HEAD
-def define_mapping(
-    object_class: type[ValueT], stub_class: type[ResourceStub]
-=======
 def define_mutable_mapping(
     object_class: type[ValueT], stub_class: type[EditableAndReadableResourceStub]
->>>>>>> ba6656f6
 ) -> tuple[Callable[[Arg(ParentT, "self"), KwArg(Any)], ValueT], property]:
     @wraps(object_class.__init__)
     def create_method(self: ParentT, **kwargs: Any) -> ValueT:
