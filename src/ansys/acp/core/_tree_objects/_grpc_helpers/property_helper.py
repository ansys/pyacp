--- conflicted
+++ resolved
@@ -12,11 +12,7 @@
 
 from ansys.api.acp.v0.base_pb2 import ResourcePath
 
-<<<<<<< HEAD
-from .protocols import Editable, Gettable, GrpcObjectBase, ObjectInfo
-=======
 from .protocols import Editable, GrpcObjectBase, ObjectInfo, Readable
->>>>>>> ba6656f6
 
 _TO_PROTOBUF_T = Callable[[Any], Any]
 _FROM_PROTOBUF_T = Callable[[Any], Any]
@@ -33,16 +29,10 @@
 
 def mark_grpc_properties(cls: type[GrpcObjectBase]) -> type[GrpcObjectBase]:
     props: list[str] = []
-<<<<<<< HEAD
-    # todo: why was the loop through the base classes needed?
-    if hasattr(cls, "_GRPC_PROPERTIES"):
-        props.extend(cls._GRPC_PROPERTIES)
-=======
     # Loop is needed because we otherwise get only the _GRPC_PROPERTIES of one of the base classes.
     for base_cls in reversed(cls.__bases__):
         if hasattr(base_cls, "_GRPC_PROPERTIES"):
             props.extend(base_cls._GRPC_PROPERTIES)
->>>>>>> ba6656f6
     for key, value in vars(cls).items():
         if isinstance(value, _exposed_grpc_property):
             props.append(key)
@@ -60,20 +50,12 @@
         ...
 
 
-<<<<<<< HEAD
-def grpc_linked_object_getter(name: str) -> Callable[[Gettable], Any]:
-=======
 def grpc_linked_object_getter(name: str) -> Callable[[Readable], Any]:
->>>>>>> ba6656f6
     """
     Creates a getter method which obtains the linked server object
     """
 
-<<<<<<< HEAD
-    def inner(self: Gettable) -> CreatableFromResourcePath | None:
-=======
     def inner(self: Readable) -> CreatableFromResourcePath | None:
->>>>>>> ba6656f6
         #  Import here to avoid circular references. Cannot use the registry before
         #  all the object have been imported.
         from ..object_registry import object_registry
@@ -95,21 +77,13 @@
     return inner
 
 
-<<<<<<< HEAD
-def grpc_data_getter(name: str, from_protobuf: _FROM_PROTOBUF_T) -> Callable[[Gettable], Any]:
-=======
 def grpc_data_getter(name: str, from_protobuf: _FROM_PROTOBUF_T) -> Callable[[Readable], Any]:
->>>>>>> ba6656f6
     """
     Creates a getter method which obtains the server object via the gRPC
     Get endpoint.
     """
 
-<<<<<<< HEAD
-    def inner(self: Gettable) -> Any:
-=======
     def inner(self: Readable) -> Any:
->>>>>>> ba6656f6
         self._get_if_stored()
         return from_protobuf(_get_data_attribute(self._pb_object, name))
 
@@ -171,13 +145,6 @@
     and setter make calls to the gRPC Get and Put endpoints to synchronize
     the local object with the remote backend.
     """
-<<<<<<< HEAD
-    # Tbd: We don't ensure with types that the property returned here is compatible
-    # with the class on which this property is created. For example:
-    # grpc_data_setter returns callable that expects an editable object as the first argument.
-    # But this property can also be added to a class that does not satisfy the Editable
-    # Protocol
-=======
     # Note jvonrick August 2023: We don't ensure with typechecks that the property returned here is
     # compatible with the class on which this property is created. For example:
     # grpc_data_setter returns a callable that expects an editable object as the first argument.
@@ -185,7 +152,6 @@
     # Protocol
     # See the discussion here on why it is hard to have typed properties:
     # https://github.com/python/typing/issues/985
->>>>>>> ba6656f6
     return _exposed_grpc_property(grpc_data_getter(name, from_protobuf=from_protobuf)).setter(
         grpc_data_setter(name, to_protobuf=to_protobuf)
     )
