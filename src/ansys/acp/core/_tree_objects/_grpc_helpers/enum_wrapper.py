--- conflicted
+++ resolved
@@ -14,10 +14,7 @@
     *,
     key_converter: Callable[[str], str] = lambda val: val,
     value_converter: Callable[[str], str] = lambda val: val.lower(),
-<<<<<<< HEAD
-=======
     doc: str,
->>>>>>> 211e4d73
 ) -> tuple[StrEnum, Callable[[StrEnum], int], Callable[[int], StrEnum]]:
     """Create a string Enum with the same keys as the given protobuf Enum.
 
@@ -42,10 +39,7 @@
         from_pb_conversion_dict[pb_value] = enum_value
 
     res_enum = StrEnum(class_name, fields, module=module)
-<<<<<<< HEAD
-=======
     res_enum.__doc__ = doc
->>>>>>> 211e4d73
 
     def to_pb_conversion_func(val: StrEnum) -> int:
         return to_pb_conversion_dict[val]
