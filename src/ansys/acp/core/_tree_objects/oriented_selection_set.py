--- conflicted
+++ resolved
@@ -10,21 +10,16 @@
 from .._utils.enum_conversions import status_type_to_string
 from .base import CreatableTreeObject
 from .element_set import ElementSet
-<<<<<<< HEAD
-from .object_registry import register
-=======
 from .enums import (
     RosetteSelectionMethod,
     rosette_selection_method_from_pb,
     rosette_selection_method_to_pb,
 )
 from .rosette import Rosette
->>>>>>> 55d40acb
 
 __all__ = ["OrientedSelectionSet"]
 
 
-@register
 class OrientedSelectionSet(CreatableTreeObject):
     """Instantiate an Oriented Selection Set.
 
