--- conflicted
+++ resolved
@@ -58,11 +58,7 @@
 if typing.TYPE_CHECKING:
     # Since the 'LinkedSelectionRule' class is used by the boolean selection rule,
     # this would cause a circular import at run-time.
-<<<<<<< HEAD
-    from .. import BooleanSelectionRule, CutoffSelectionRule, GeometricalSelectionRule
-=======
     from .. import BooleanSelectionRule, GeometricalSelectionRule
->>>>>>> 4b4d4a12
 
     _SELECTION_RULES_LINKABLE_TO_OSS = typing.Union[
         ParallelSelectionRule,
@@ -71,10 +67,6 @@
         TubeSelectionRule,
         GeometricalSelectionRule,
         VariableOffsetSelectionRule,
-<<<<<<< HEAD
-        CutoffSelectionRule,
-=======
->>>>>>> 4b4d4a12
         BooleanSelectionRule,
     ]
 
