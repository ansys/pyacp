--- conflicted
+++ resolved
@@ -50,11 +50,7 @@
         orientation_point: Tuple[float, ...] = (0.0, 0.0, 0.0),
         orientation_direction: Tuple[float, ...] = (0.0, 0.0, 0.0),
         rosettes: Sequence[Rosette] = tuple(),
-<<<<<<< HEAD
-        rosette_selection_method: RosetteSelectionMethod = RosetteSelectionMethod.MINIMUM_ANGLE,
-=======
         rosette_selection_method: RosetteSelectionMethod = "minimum_angle",
->>>>>>> a2f463e0
     ):
         super().__init__(name=name)
         self.element_sets = element_sets
