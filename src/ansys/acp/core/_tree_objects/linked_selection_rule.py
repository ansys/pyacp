--- conflicted
+++ resolved
@@ -37,11 +37,6 @@
         SphericalSelectionRule,
         TubeSelectionRule,
         VariableOffsetSelectionRule,
-<<<<<<< HEAD
-        CutoffSelectionRule,
-        BooleanSelectionRule,
-=======
->>>>>>> 4b4d4a12
     ]
 
 
@@ -181,23 +176,6 @@
         from .boolean_selection_rule import BooleanSelectionRule
 
         # Cannot link to objects of the same type as the parent.
-<<<<<<< HEAD
-        allowed_types = tuple(
-            type_
-            for type_ in [
-                ParallelSelectionRule,
-                CylindricalSelectionRule,
-                SphericalSelectionRule,
-                TubeSelectionRule,
-                GeometricalSelectionRule,
-                VariableOffsetSelectionRule,
-                BooleanSelectionRule,
-                # Todo: just added temporarily so the example works see #412
-                CutoffSelectionRule,
-            ]
-            if not isinstance(parent_object, type_)
-        )
-=======
         allowed_types_list = [
             ParallelSelectionRule,
             CylindricalSelectionRule,
@@ -209,7 +187,6 @@
         if not isinstance(parent_object, BooleanSelectionRule):
             allowed_types_list += [CutoffSelectionRule, BooleanSelectionRule]
         allowed_types = tuple(allowed_types_list)
->>>>>>> 4b4d4a12
 
         selection_rule = tree_object_from_resource_path(
             resource_path=message.resource_path, channel=parent_object._channel
