--- conflicted
+++ resolved
@@ -37,11 +37,6 @@
         SphericalSelectionRule,
         TubeSelectionRule,
         VariableOffsetSelectionRule,
-<<<<<<< HEAD
-        CutoffSelectionRule,
-        BooleanSelectionRule,
-=======
->>>>>>> c1255f78
     ]
 
 
