# Copyright (C) 2022 - 2024 ANSYS, Inc. and/or its affiliates.
# SPDX-License-Identifier: MIT
#
#
# Permission is hereby granted, free of charge, to any person obtaining a copy
# of this software and associated documentation files (the "Software"), to deal
# in the Software without restriction, including without limitation the rights
# to use, copy, modify, merge, publish, distribute, sublicense, and/or sell
# copies of the Software, and to permit persons to whom the Software is
# furnished to do so, subject to the following conditions:
#
# The above copyright notice and this permission notice shall be included in all
# copies or substantial portions of the Software.
#
# THE SOFTWARE IS PROVIDED "AS IS", WITHOUT WARRANTY OF ANY KIND, EXPRESS OR
# IMPLIED, INCLUDING BUT NOT LIMITED TO THE WARRANTIES OF MERCHANTABILITY,
# FITNESS FOR A PARTICULAR PURPOSE AND NONINFRINGEMENT. IN NO EVENT SHALL THE
# AUTHORS OR COPYRIGHT HOLDERS BE LIABLE FOR ANY CLAIM, DAMAGES OR OTHER
# LIABILITY, WHETHER IN AN ACTION OF CONTRACT, TORT OR OTHERWISE, ARISING FROM,
# OUT OF OR IN CONNECTION WITH THE SOFTWARE OR THE USE OR OTHER DEALINGS IN THE
# SOFTWARE.

from ._mesh_data import ScalarData, VectorData
from .analysis_ply import AnalysisPly, AnalysisPlyElementalData, AnalysisPlyNodalData
from .boolean_selection_rule import (
    BooleanSelectionRule,
    BooleanSelectionRuleElementalData,
    BooleanSelectionRuleNodalData,
)
from .butt_joint_sequence import ButtJointSequence, PrimaryPly
from .cad_component import CADComponent
from .cad_geometry import CADGeometry, TriangleMesh
from .cutoff_selection_rule import (
    CutoffSelectionRule,
    CutoffSelectionRuleElementalData,
    CutoffSelectionRuleNodalData,
)
from .cylindrical_selection_rule import (
    CylindricalSelectionRule,
    CylindricalSelectionRuleElementalData,
    CylindricalSelectionRuleNodalData,
)
from .edge_set import EdgeSet
from .element_set import ElementSet, ElementSetElementalData, ElementSetNodalData
from .enums import (
    ArrowType,
    BooleanOperationType,
    CutoffMaterialType,
    CutoffRuleType,
    DimensionType,
    DrapingMaterialType,
    DrapingType,
    DropoffMaterialType,
    EdgeSetType,
    ElementalDataType,
    ExtrusionType,
    GeometricalRuleType,
<<<<<<< HEAD
    ImportedPlyDrapingType,
    ImportedPlyOffsetType,
    ImportedPlyThicknessType,
=======
    IntersectionType,
>>>>>>> 84ec13f2
    LookUpTable3DInterpolationAlgorithm,
    LookUpTableColumnValueType,
    MeshImportType,
    NodalDataType,
    OffsetType,
    PlyCutoffType,
    PlyGeometryExportFormat,
    PlyType,
    RosetteSelectionMethod,
    RosetteType,
    SectionCutType,
    SensorType,
    StatusType,
    SymmetryType,
    ThicknessFieldType,
    ThicknessType,
    UnitSystemType,
    VirtualGeometryDimension,
)
from .fabric import Fabric
from .geometrical_selection_rule import (
    GeometricalSelectionRule,
    GeometricalSelectionRuleElementalData,
    GeometricalSelectionRuleNodalData,
)
from .imported_analysis_ply import ImportedAnalysisPly
from .imported_modeling_group import ImportedModelingGroup
from .imported_modeling_ply import ImportedModelingPly
from .imported_production_ply import ImportedProductionPly
from .interface_layer import InterfaceLayer
from .linked_selection_rule import LinkedSelectionRule
from .lookup_table_1d import LookUpTable1D
from .lookup_table_1d_column import LookUpTable1DColumn
from .lookup_table_3d import LookUpTable3D
from .lookup_table_3d_column import LookUpTable3DColumn
from .material import Material
from .model import FeFormat, IgnorableEntity, MeshData, Model, ModelElementalData, ModelNodalData
from .modeling_group import ModelingGroup
from .modeling_ply import ModelingPly, ModelingPlyElementalData, ModelingPlyNodalData, TaperEdge
from .oriented_selection_set import (
    OrientedSelectionSet,
    OrientedSelectionSetElementalData,
    OrientedSelectionSetNodalData,
)
from .parallel_selection_rule import (
    ParallelSelectionRule,
    ParallelSelectionRuleElementalData,
    ParallelSelectionRuleNodalData,
)
from .production_ply import ProductionPly, ProductionPlyElementalData, ProductionPlyNodalData
from .rosette import Rosette
from .sampling_point import SamplingPoint
from .section_cut import SectionCut
from .sensor import Sensor
from .spherical_selection_rule import (
    SphericalSelectionRule,
    SphericalSelectionRuleElementalData,
    SphericalSelectionRuleNodalData,
)
from .stackup import FabricWithAngle, Stackup
from .sublaminate import Lamina, SubLaminate
from .tube_selection_rule import (
    TubeSelectionRule,
    TubeSelectionRuleElementalData,
    TubeSelectionRuleNodalData,
)
from .variable_offset_selection_rule import (
    VariableOffsetSelectionRule,
    VariableOffsetSelectionRuleElementalData,
    VariableOffsetSelectionRuleNodalData,
)
from .virtual_geometry import SubShape, VirtualGeometry

__all__ = [
    "AnalysisPly",
    "AnalysisPlyElementalData",
    "AnalysisPlyNodalData",
    "ArrowType",
    "BooleanOperationType",
    "BooleanSelectionRule",
    "BooleanSelectionRuleElementalData",
    "BooleanSelectionRuleNodalData",
    "ButtJointSequence",
    "CADComponent",
    "CADGeometry",
    "CutoffMaterialType",
    "CutoffRuleType",
    "CutoffSelectionRule",
    "CutoffSelectionRuleElementalData",
    "CutoffSelectionRuleNodalData",
    "CylindricalSelectionRule",
    "CylindricalSelectionRuleElementalData",
    "CylindricalSelectionRuleNodalData",
    "DimensionType",
    "DrapingMaterialType",
    "DrapingType",
    "DropoffMaterialType",
    "EdgeSet",
    "EdgeSetType",
    "ElementalDataType",
    "ElementSet",
    "ElementSetElementalData",
    "ElementSetNodalData",
    "ExtrusionType",
    "Fabric",
    "FabricWithAngle",
    "FeFormat",
    "FieldVariable",
    "GeometricalRuleType",
    "GeometricalSelectionRule",
    "GeometricalSelectionRuleElementalData",
    "GeometricalSelectionRuleNodalData",
    "IgnorableEntity",
    "ImportedAnalysisPly",
    "ImportedProductionPly",
    "ImportedModelingPly",
    "ImportedModelingGroup",
    "ImportedPlyDrapingType",
    "ImportedPlyOffsetType",
    "ImportedPlyThicknessType",
    "InterfaceLayer",
    "InterpolationOptions",
    "IntersectionType",
    "Lamina",
    "LinkedSelectionRule",
    "LookUpTable1D",
    "LookUpTable1DColumn",
    "LookUpTable3D",
    "LookUpTable3DColumn",
    "LookUpTable3DInterpolationAlgorithm",
    "LookUpTableColumnValueType",
    "Material",
    "MeshData",
    "MeshImportType",
    "Model",
    "ModelElementalData",
    "ModelingGroup",
    "ModelingPly",
    "ModelingPlyElementalData",
    "ModelingPlyNodalData",
    "ModelNodalData",
    "NodalDataType",
    "OffsetType",
    "OrientedSelectionSet",
    "OrientedSelectionSetElementalData",
    "OrientedSelectionSetNodalData",
    "ParallelSelectionRule",
    "ParallelSelectionRuleElementalData",
    "ParallelSelectionRuleNodalData",
    "PlyCutoffType",
    "PlyGeometryExportFormat",
    "PlyType",
    "PrimaryPly",
    "ProductionPly",
    "ProductionPlyElementalData",
    "ProductionPlyNodalData",
    "PuckMaterialType",
    "Rosette",
    "RosetteSelectionMethod",
    "RosetteType",
    "SamplingPoint",
    "ScalarData",
    "SectionCut",
    "SectionCutType",
    "Sensor",
    "SensorType",
    "SphericalSelectionRule",
    "SphericalSelectionRuleElementalData",
    "SphericalSelectionRuleNodalData",
    "Stackup",
    "StatusType",
    "SubLaminate",
    "SubShape",
    "SymmetryType",
    "TaperEdge",
    "ThicknessFieldType",
    "ThicknessType",
    "TriangleMesh",
    "TubeSelectionRule",
    "TubeSelectionRuleElementalData",
    "TubeSelectionRuleNodalData",
    "UnitSystemType",
    "VariableOffsetSelectionRule",
    "VariableOffsetSelectionRuleElementalData",
    "VariableOffsetSelectionRuleNodalData",
    "VectorData",
    "VirtualGeometry",
    "VirtualGeometryDimension",
]<|MERGE_RESOLUTION|>--- conflicted
+++ resolved
@@ -55,13 +55,10 @@
     ElementalDataType,
     ExtrusionType,
     GeometricalRuleType,
-<<<<<<< HEAD
     ImportedPlyDrapingType,
     ImportedPlyOffsetType,
     ImportedPlyThicknessType,
-=======
     IntersectionType,
->>>>>>> 84ec13f2
     LookUpTable3DInterpolationAlgorithm,
     LookUpTableColumnValueType,
     MeshImportType,
