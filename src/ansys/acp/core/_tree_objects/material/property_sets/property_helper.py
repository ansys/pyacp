from typing import Any

from ..._grpc_helpers.property_helper import _exposed_grpc_property, grpc_data_property_read_only

__all__ = ["_variable_material_grpc_data_property", "_constant_material_grpc_data_property"]

<<<<<<< HEAD
from ..._grpc_helpers.protocols import Editable, Gettable
=======
from ..._grpc_helpers.protocols import Editable, Readable
>>>>>>> ba6656f6


def _variable_material_grpc_data_property(name: str) -> Any:
    return grpc_data_property_read_only(
        "values", from_protobuf=lambda values: tuple(getattr(val, name) for val in values)
    )


def _constant_material_grpc_data_getter(name: str) -> Any:
    """
    Creates a getter method which obtains the server object via the gRPC
    Get endpoint.
    """

<<<<<<< HEAD
    def inner(self: Gettable) -> Any:
=======
    def inner(self: Readable) -> Any:
>>>>>>> ba6656f6
        self._get_if_stored()
        data_vals = self._pb_object.values
        if len(data_vals) != 1:
            raise RuntimeError(
                "The number of values is inconsistent with a constant material property."
            )
        return getattr(data_vals[0], name)

    return inner


def _constant_material_grpc_data_setter(name: str) -> Any:
    """
    Creates a setter method which updates the server object via the gRPC
    Put endpoint.
    """

    def inner(self: Editable, value: Any) -> None:
        self._get_if_stored()
        data_vals = self._pb_object.values
        if len(data_vals) != 1:
            raise RuntimeError(
                "The number of values is inconsistent with a constant material property."
            )
        current_value = getattr(data_vals[0], name)
        try:
            needs_updating = current_value != value
        except TypeError:
            needs_updating = True
        if needs_updating:
            setattr(data_vals[0], name, value)
            self._put_if_stored()

    return inner


def _constant_material_grpc_data_property(name: str) -> Any:
    return _exposed_grpc_property(_constant_material_grpc_data_getter(name=name)).setter(
        _constant_material_grpc_data_setter(name=name)
    )<|MERGE_RESOLUTION|>--- conflicted
+++ resolved
@@ -4,11 +4,7 @@
 
 __all__ = ["_variable_material_grpc_data_property", "_constant_material_grpc_data_property"]
 
-<<<<<<< HEAD
-from ..._grpc_helpers.protocols import Editable, Gettable
-=======
 from ..._grpc_helpers.protocols import Editable, Readable
->>>>>>> ba6656f6
 
 
 def _variable_material_grpc_data_property(name: str) -> Any:
@@ -23,11 +19,7 @@
     Get endpoint.
     """
 
-<<<<<<< HEAD
-    def inner(self: Gettable) -> Any:
-=======
     def inner(self: Readable) -> Any:
->>>>>>> ba6656f6
         self._get_if_stored()
         data_vals = self._pb_object.values
         if len(data_vals) != 1:
