# Copyright (C) 2022 - 2024 ANSYS, Inc. and/or its affiliates.
# SPDX-License-Identifier: MIT
#
#
# Permission is hereby granted, free of charge, to any person obtaining a copy
# of this software and associated documentation files (the "Software"), to deal
# in the Software without restriction, including without limitation the rights
# to use, copy, modify, merge, publish, distribute, sublicense, and/or sell
# copies of the Software, and to permit persons to whom the Software is
# furnished to do so, subject to the following conditions:
#
# The above copyright notice and this permission notice shall be included in all
# copies or substantial portions of the Software.
#
# THE SOFTWARE IS PROVIDED "AS IS", WITHOUT WARRANTY OF ANY KIND, EXPRESS OR
# IMPLIED, INCLUDING BUT NOT LIMITED TO THE WARRANTIES OF MERCHANTABILITY,
# FITNESS FOR A PARTICULAR PURPOSE AND NONINFRINGEMENT. IN NO EVENT SHALL THE
# AUTHORS OR COPYRIGHT HOLDERS BE LIABLE FOR ANY CLAIM, DAMAGES OR OTHER
# LIABILITY, WHETHER IN AN ACTION OF CONTRACT, TORT OR OTHERWISE, ARISING FROM,
# OUT OF OR IN CONNECTION WITH THE SOFTWARE OR THE USE OR OTHER DEALINGS IN THE
# SOFTWARE.

from ansys.api.acp.v0 import (
    cut_off_material_pb2,
    cutoff_selection_rule_pb2,
    drop_off_material_pb2,
    edge_set_pb2,
    enum_types_pb2,
    geometrical_selection_rule_pb2,
    imported_modeling_ply_pb2,
    lookup_table_3d_pb2,
    lookup_table_column_type_pb2,
    mesh_query_pb2,
    modeling_ply_pb2,
    ply_material_pb2,
    rosette_pb2,
    section_cut_pb2,
    sensor_pb2,
    unit_system_pb2,
    virtual_geometry_pb2,
)

from ._grpc_helpers.enum_wrapper import wrap_to_string_enum

__all__ = [
    "ArrowType",
    "BooleanOperationType",
    "CutoffMaterialType",
    "CutoffRuleType",
    "DimensionType",
    "DrapingMaterialType",
    "DrapingType",
    "DropoffMaterialType",
    "EdgeSetType",
    "ElementalDataType",
    "ExtrusionType",
    "GeometricalRuleType",
    "IntersectionType",
    "LookUpTable3DInterpolationAlgorithm",
    "LookUpTableColumnValueType",
    "NodalDataType",
    "OffsetType",
    "PlyCutoffType",
    "PlyGeometryExportFormat",
    "PlyType",
    "RosetteSelectionMethod",
    "RosetteType",
    "SectionCutType",
    "SensorType",
    "StatusType",
    "SymmetryType",
    "ThicknessFieldType",
    "ThicknessType",
    "UnitSystemType",
    "VirtualGeometryDimension",
    "ImportedPlyDrapingType",
    "ImportedPlyOffsetType",
    "ImportedPlyThicknessType",
]

(StatusType, status_type_to_pb, status_type_from_pb) = wrap_to_string_enum(
    "StatusType",
    enum_types_pb2.StatusType,
    module=__name__,
    value_converter=lambda val: val,
    doc="Options for the update status of an object.",
)
(
    RosetteSelectionMethod,
    rosette_selection_method_to_pb,
    rosette_selection_method_from_pb,
) = wrap_to_string_enum(
    "RosetteSelectionMethod",
    enum_types_pb2.RosetteSelectionMethod,
    module=__name__,
    doc="Options for how the rosette is selected in oriented selection sets.",
)

(
    CutoffMaterialType,
    cut_off_material_type_to_pb,
    cut_off_material_type_from_pb,
) = wrap_to_string_enum(
    "CutoffMaterialType",
    cut_off_material_pb2.MaterialHandlingType,
    module=__name__,
    doc="Options for how cut-off material is selected.",
)

(
    DropoffMaterialType,
    drop_off_material_type_to_pb,
    drop_off_material_type_from_pb,
) = wrap_to_string_enum(
    "DropoffMaterialType",
    drop_off_material_pb2.MaterialHandlingType,
    module=__name__,
    doc="Options for how drop-off material is selected.",
)

(
    DrapingType,
    draping_type_to_pb,
    draping_type_from_pb,
) = wrap_to_string_enum(
    "DrapingType",
    ply_material_pb2.DrapingType,
    module=__name__,
    doc="Options for the draping algorithm used.",
)

(
    ImportedPlyDrapingType,
    imported_ply_draping_type_to_pb,
    imported_ply_draping_type_from_pb,
) = wrap_to_string_enum(
    "ImportedPlyDrapingType",
    ply_material_pb2.DrapingType,
    module=__name__,
    doc="Options for the draping algorithm used.",
    explicit_value_list=(
        ply_material_pb2.DrapingType.NO_DRAPING,
        ply_material_pb2.DrapingType.TABULAR_VALUES,
    ),
)

(
    DrapingMaterialType,
    draping_material_type_to_pb,
    draping_material_type_from_pb,
) = wrap_to_string_enum(
    "DrapingMaterialType",
    ply_material_pb2.DrapingMaterialType,
    module=__name__,
    doc="Options for the material type used in the draping algorithm.",
)

(
    SymmetryType,
    symmetry_type_to_pb,
    symmetry_type_from_pb,
) = wrap_to_string_enum(
    "SymmetryType",
    ply_material_pb2.SymmetryType,
    module=__name__,
    doc="Options for the symmetry of stackups or sublaminates.",
)

(
    EdgeSetType,
    edge_set_type_to_pb,
    edge_set_type_from_pb,
) = wrap_to_string_enum(
    "EdgeSetType",
    edge_set_pb2.EdgeSetType,
    module=__name__,
    doc="Options for how an edge set is defined.",
)

(
    RosetteType,
    rosette_type_to_pb,
    rosette_type_from_pb,
) = wrap_to_string_enum(
    "RosetteType",
    rosette_pb2.Type,
    module=__name__,
    doc="Options for the type of a rosette.",
)

(
    PlyType,
    ply_type_to_pb,
    ply_type_from_pb,
) = wrap_to_string_enum(
    "PlyType",
    enum_types_pb2.PlyType,
    module=__name__,
    doc="Options for the material type of a ply.",
)

(
    BooleanOperationType,
    boolean_operation_type_to_pb,
    boolean_operation_type_from_pb,
) = wrap_to_string_enum(
    "BooleanOperationType",
    enum_types_pb2.BooleanOperationType,
    module=__name__,
    doc="Options for combining selection rules.",
)

(OffsetType, offset_type_to_pb, _) = wrap_to_string_enum(
    "OffsetType",
    enum_types_pb2.OffsetType,
    module=__name__,
    doc="Options for the ply offset type.",
)

(ArrowType, arrow_type_to_pb, _) = wrap_to_string_enum(
    "ArrowType",
    enum_types_pb2.ArrowType,
    module=__name__,
    doc="Options for the type of arrow to be created for directions in the ply geometry export.",
)

(
    UnitSystemType,
    unit_system_type_to_pb,
    unit_system_type_from_pb,
) = wrap_to_string_enum(
    "UnitSystemType",
    unit_system_pb2.UnitSystemType,
    module=__name__,
    doc="Available choices for the unit system.",
    # When loading from a file, the value 'from_file' is more descriptive than 'undefined',
    # so we add an alias for it.
    extra_aliases={"undefined": ("FROM_FILE", "from_file")},
)

(
    DimensionType,
    dimension_type_to_pb,
    dimension_type_from_pb,
) = wrap_to_string_enum(
    "DimensionType",
    unit_system_pb2.DimensionType,
    module=__name__,
    doc="Options for the dimension (time, length, currency, ...) of data.",
)

(
    ElementalDataType,
    elemental_data_type_to_pb,
    elemental_data_type_from_pb,
) = wrap_to_string_enum(
    "ElementalDataType",
    mesh_query_pb2.ElementalDataType,
    module=__name__,
    # The enum value names in the '.proto' definition are prefixed with 'ELEMENT_',
    # since they must be unique within the 'mesh_query.proto' file and would
    # otherwise conflict with the 'NodalDataType' enum.
    # For the Python enum, we remove the prefix and convert the values to
    # lowercase.
    key_converter=lambda val: val.split("_", 1)[1],
    value_converter=lambda val: val.split("_", 1)[1].lower(),
    doc="Options for the type of per-element data.",
)
(
    NodalDataType,
    nodal_data_type_to_pb,
    nodal_data_type_from_pb,
) = wrap_to_string_enum(
    "NodalDataType",
    mesh_query_pb2.NodalDataType,
    module=__name__,
    # The enum value names in the '.proto' definition are prefixed with 'NODE_',
    # since they must be unique within the 'mesh_query.proto' file and would
    # otherwise conflict with the 'ElementalDataType' enum.
    # For the Python enum, we remove the prefix and convert the values to
    # lowercase.
    key_converter=lambda val: val.split("_", 1)[1],
    value_converter=lambda val: val.split("_", 1)[1].lower(),
    doc="Options for the type of per-node data.",
)

(
    LookUpTableColumnValueType,
    lookup_table_column_value_type_to_pb,
    lookup_table_column_value_type_from_pb,
) = wrap_to_string_enum(
    "LookUpTableColumnValueType",
    lookup_table_column_type_pb2.ValueType,
    module=__name__,
    doc=(
        "Options for the column type (data location, scalar data, directional data) "
        "of look-up table columns."
    ),
)
(
    LookUpTable3DInterpolationAlgorithm,
    lookup_table_3d_interpolation_algorithm_to_pb,
    lookup_table_3d_interpolation_algorithm_from_pb,
) = wrap_to_string_enum(
    "LookUpTable3DInterpolationAlgorithm",
    lookup_table_3d_pb2.InterpolationAlgorithm,
    module=__name__,
    doc="Options for the interpolation algorithm used for 3D look-up tables.",
)
(
    SensorType,
    sensor_type_to_pb,
    sensor_type_from_pb,
) = wrap_to_string_enum(
    "SensorType", sensor_pb2.SensorType, module=__name__, doc="Options for the type of sensor."
)

(
    VirtualGeometryDimension,
    virtual_geometry_dimension_to_pb,
    virtual_geometry_dimension_from_pb,
) = wrap_to_string_enum(
    "VirtualGeometryDimension",
    virtual_geometry_pb2.Dimension,
    module=__name__,
    doc="Options for the dimension of a virtual geometry.",
)

(
    CutoffRuleType,
    cutoff_rule_type_to_pb,
    cutoff_rule_type_from_pb,
) = wrap_to_string_enum(
    "CutoffRuleType",
    cutoff_selection_rule_pb2.CutoffRuleType,
    module=__name__,
    doc="Options for how a cutoff rule is defined.",
)

(
    PlyCutoffType,
    ply_cutoff_type_to_pb,
    ply_cutoff_type_from_pb,
) = wrap_to_string_enum(
    "PlyCutoffType",
    cutoff_selection_rule_pb2.PlyCutoffType,
    module=__name__,
    doc="Options for how ply cutoff is computed.",
)

(
    GeometricalRuleType,
    geometrical_rule_type_to_pb,
    geometrical_rule_type_from_pb,
) = wrap_to_string_enum(
    "GeometricalRuleType",
    geometrical_selection_rule_pb2.GeometricalRuleType,
    module=__name__,
    doc="Options for how a geometrical selection rule is defined.",
)
(
    ThicknessType,
    thickness_type_to_pb,
    thickness_type_from_pb,
) = wrap_to_string_enum(
    "ThicknessType",
    modeling_ply_pb2.ThicknessType,
    module=__name__,
    doc="Options for how ply thickness is defined.",
)

(
    ImportedPlyThicknessType,
    imported_ply_thickness_type_to_pb,
    imported_ply_thickness_type_from_pb,
) = wrap_to_string_enum(
    "ImportedPlyThicknessType",
    modeling_ply_pb2.ThicknessType,
    module=__name__,
    doc="Options for how ply thickness is defined.",
    explicit_value_list=(
        modeling_ply_pb2.ThicknessType.NOMINAL,
        modeling_ply_pb2.ThicknessType.FROM_TABLE,
    ),
)

(
    ThicknessFieldType,
    thickness_field_type_to_pb,
    thickness_field_type_from_pb,
) = wrap_to_string_enum(
    "ThicknessFieldType",
    modeling_ply_pb2.ThicknessFieldType,
    module=__name__,
    doc="Options for how thickness from a table is defined.",
)

(PlyGeometryExportFormat, ply_geometry_export_format_to_pb, _) = wrap_to_string_enum(
    "PlyGeometryExportFormat",
    enum_types_pb2.FileFormat,
    module=__name__,
    doc="Options for the file format of the ply geometry export.",
    explicit_value_list=(
        enum_types_pb2.FileFormat.STEP,
        enum_types_pb2.FileFormat.IGES,
        enum_types_pb2.FileFormat.STL,
    ),
)

<<<<<<< HEAD
(
    ImportedPlyOffsetType,
    imported_ply_offset_type_to_pb,
    imported_ply_offset_type_from_pb,
) = wrap_to_string_enum(
    "ImportedPlyOffsetType",
    enum_types_pb2.OffsetType,
    module=__name__,
    doc="Options for the definition of the offset.",
    explicit_value_list=(
        enum_types_pb2.OffsetType.MIDDLE_OFFSET,
        enum_types_pb2.OffsetType.BOTTOM_OFFSET,
        enum_types_pb2.OffsetType.TOP_OFFSET,
    ),
)

(
    MeshImportType,
    mesh_import_type_to_pb,
    mesh_import_type_from_pb,
) = wrap_to_string_enum(
    "MeshImportType",
    imported_modeling_ply_pb2.MeshImportType,
    module=__name__,
    doc="Options for the definition of the source of the imported mesh.",
=======
(ExtrusionType, extrusion_type_to_pb, extrusion_type_from_pb) = wrap_to_string_enum(
    "ExtrusionType",
    section_cut_pb2.ExtrusionType,
    module=__name__,
    doc="Extrusion method used in a section cut.",
)

(SectionCutType, section_cut_type_to_pb, section_cut_type_from_pb) = wrap_to_string_enum(
    "SectionCutType",
    section_cut_pb2.SectionCutType,
    module=__name__,
    doc="Determines whether the section cut is extruded by modeling ply, production ply, or analysis ply.",
)

(IntersectionType, intersection_type_to_pb, intersection_type_from_pb) = wrap_to_string_enum(
    "IntersectionType",
    section_cut_pb2.IntersectionType,
    module=__name__,
    doc="Determines how the intersection is computed for wireframe section cuts.",
>>>>>>> 84ec13f2
)<|MERGE_RESOLUTION|>--- conflicted
+++ resolved
@@ -407,7 +407,6 @@
     ),
 )
 
-<<<<<<< HEAD
 (
     ImportedPlyOffsetType,
     imported_ply_offset_type_to_pb,
@@ -433,7 +432,8 @@
     imported_modeling_ply_pb2.MeshImportType,
     module=__name__,
     doc="Options for the definition of the source of the imported mesh.",
-=======
+)
+
 (ExtrusionType, extrusion_type_to_pb, extrusion_type_from_pb) = wrap_to_string_enum(
     "ExtrusionType",
     section_cut_pb2.ExtrusionType,
@@ -453,5 +453,4 @@
     section_cut_pb2.IntersectionType,
     module=__name__,
     doc="Determines how the intersection is computed for wireframe section cuts.",
->>>>>>> 84ec13f2
 )