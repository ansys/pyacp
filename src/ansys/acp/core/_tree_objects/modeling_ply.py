--- conflicted
+++ resolved
@@ -3,14 +3,10 @@
 import dataclasses
 from typing import Container, Iterable
 
-<<<<<<< HEAD
-from ansys.api.acp.v0 import modeling_ply_pb2, modeling_ply_pb2_grpc, production_ply_pb2_grpc
-=======
 import numpy as np
 import numpy.typing as npt
 
-from ansys.api.acp.v0 import modeling_ply_pb2, modeling_ply_pb2_grpc
->>>>>>> 8ed07ce9
+from ansys.api.acp.v0 import modeling_ply_pb2, modeling_ply_pb2_grpc, production_ply_pb2_grpc
 
 from ._grpc_helpers.linked_object_list import define_linked_object_list
 from ._grpc_helpers.mapping import get_read_only_collection_property
@@ -117,11 +113,9 @@
     active = grpc_data_property("properties.active")
     global_ply_nr = grpc_data_property("properties.global_ply_nr")
 
-<<<<<<< HEAD
     production_plies = property(
         get_read_only_collection_property(ProductionPly, production_ply_pb2_grpc.ObjectServiceStub)
     )
-=======
+
     elemental_data = elemental_data_property(ModelingPlyElementalData)
-    nodal_data = nodal_data_property(ModelingPlyNodalData)
->>>>>>> 8ed07ce9
+    nodal_data = nodal_data_property(ModelingPlyNodalData)