from __future__ import annotations

import dataclasses
from typing import Iterable

<<<<<<< HEAD
from ansys.api.acp.v0 import analysis_ply_pb2_grpc, production_ply_pb2, production_ply_pb2_grpc
=======
import numpy as np
import numpy.typing as npt

from ansys.api.acp.v0 import production_ply_pb2, production_ply_pb2_grpc
>>>>>>> 3f31101f

from ._grpc_helpers.mapping import get_read_only_collection_property
from ._grpc_helpers.property_helper import (
    grpc_data_property_read_only,
    grpc_link_property_read_only,
    mark_grpc_properties,
)
<<<<<<< HEAD
from .analysis_ply import AnalysisPly
=======
from ._mesh_data import ElementalData, NodalData, elemental_data_property, nodal_data_property
>>>>>>> 3f31101f
from .base import IdTreeObject, ReadOnlyTreeObject
from .enums import status_type_from_pb
from .object_registry import register

__all__ = ["ProductionPly", "ProductionPlyElementalData", "ProductionPlyNodalData"]


@dataclasses.dataclass
class ProductionPlyElementalData(ElementalData):
    """Represents elemental data for a Production Ply."""

    normal: npt.NDArray[np.float64]
    orientation: npt.NDArray[np.float64]
    reference_direction: npt.NDArray[np.float64]
    fiber_direction: npt.NDArray[np.float64]
    draped_fiber_direction: npt.NDArray[np.float64]
    transverse_direction: npt.NDArray[np.float64]
    draped_transverse_direction: npt.NDArray[np.float64]
    thickness: npt.NDArray[np.float64]
    relative_thickness_correction: npt.NDArray[np.float64]
    design_angle: npt.NDArray[np.float64]
    shear_angle: npt.NDArray[np.float64]
    draped_fiber_angle: npt.NDArray[np.float64]
    draped_transverse_angle: npt.NDArray[np.float64]
    area: npt.NDArray[np.float64]
    price: npt.NDArray[np.float64]
    volume: npt.NDArray[np.float64]
    mass: npt.NDArray[np.float64]
    offset: npt.NDArray[np.float64]
    cog: npt.NDArray[np.float64]


@dataclasses.dataclass
class ProductionPlyNodalData(NodalData):
    """Represents nodal data for a Production Ply."""

    ply_offset: npt.NDArray[np.float64]


@mark_grpc_properties
@register
class ProductionPly(ReadOnlyTreeObject, IdTreeObject):
    """Instantiate a Production Ply.

    Parameters
    ----------
    name: str
        The name of the ProductionPly.
    material: Material
        Material of the production ply.
    angle: float
        Angle of the production ply in degrees.

    """

    __slots__: Iterable[str] = tuple()

    _COLLECTION_LABEL = "production_plies"
    OBJECT_INFO_TYPE = production_ply_pb2.ObjectInfo

    def _create_stub(self) -> production_ply_pb2_grpc.ObjectServiceStub:
        return production_ply_pb2_grpc.ObjectServiceStub(self._channel)

    status = grpc_data_property_read_only("properties.status", from_protobuf=status_type_from_pb)
    material = grpc_link_property_read_only("properties.material")
    angle = grpc_data_property_read_only("properties.angle")
<<<<<<< HEAD

    analysis_plies = property(
        get_read_only_collection_property(AnalysisPly, analysis_ply_pb2_grpc.ObjectServiceStub)
    )
=======
    elemental_data = elemental_data_property(ProductionPlyElementalData)
    nodal_data = nodal_data_property(ProductionPlyNodalData)
>>>>>>> 3f31101f
<|MERGE_RESOLUTION|>--- conflicted
+++ resolved
@@ -3,14 +3,10 @@
 import dataclasses
 from typing import Iterable
 
-<<<<<<< HEAD
-from ansys.api.acp.v0 import analysis_ply_pb2_grpc, production_ply_pb2, production_ply_pb2_grpc
-=======
 import numpy as np
 import numpy.typing as npt
 
-from ansys.api.acp.v0 import production_ply_pb2, production_ply_pb2_grpc
->>>>>>> 3f31101f
+from ansys.api.acp.v0 import analysis_ply_pb2_grpc, production_ply_pb2, production_ply_pb2_grpc
 
 from ._grpc_helpers.mapping import get_read_only_collection_property
 from ._grpc_helpers.property_helper import (
@@ -18,11 +14,8 @@
     grpc_link_property_read_only,
     mark_grpc_properties,
 )
-<<<<<<< HEAD
+from ._mesh_data import ElementalData, NodalData, elemental_data_property, nodal_data_property
 from .analysis_ply import AnalysisPly
-=======
-from ._mesh_data import ElementalData, NodalData, elemental_data_property, nodal_data_property
->>>>>>> 3f31101f
 from .base import IdTreeObject, ReadOnlyTreeObject
 from .enums import status_type_from_pb
 from .object_registry import register
@@ -89,12 +82,9 @@
     status = grpc_data_property_read_only("properties.status", from_protobuf=status_type_from_pb)
     material = grpc_link_property_read_only("properties.material")
     angle = grpc_data_property_read_only("properties.angle")
-<<<<<<< HEAD
+    elemental_data = elemental_data_property(ProductionPlyElementalData)
+    nodal_data = nodal_data_property(ProductionPlyNodalData)
 
     analysis_plies = property(
         get_read_only_collection_property(AnalysisPly, analysis_ply_pb2_grpc.ObjectServiceStub)
-    )
-=======
-    elemental_data = elemental_data_property(ProductionPlyElementalData)
-    nodal_data = nodal_data_property(ProductionPlyNodalData)
->>>>>>> 3f31101f
+    )