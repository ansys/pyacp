--- conflicted
+++ resolved
@@ -3,12 +3,9 @@
 from ._client import Client
 from ._server import DirectLaunchConfig, DockerComposeLaunchConfig, LaunchMode, launch_acp
 from ._tree_objects import (
-<<<<<<< HEAD
     AnalysisPly,
-=======
     BooleanSelectionRule,
     CylindricalSelectionRule,
->>>>>>> 05725f67
     EdgeSet,
     EdgeSetType,
     ElementalDataType,
