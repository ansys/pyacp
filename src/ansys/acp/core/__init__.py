import importlib.metadata

from ._client import Client
from ._server import DirectLaunchConfig, DockerComposeLaunchConfig, LaunchMode, launch_acp
from ._tree_objects import (
    EdgeSet,
    EdgeSetType,
    ElementSet,
    Fabric,
    Material,
    Model,
    ModelingGroup,
    ModelingPly,
    OrientedSelectionSet,
    Rosette,
    UnitSystemType,
)

__version__ = importlib.metadata.version(__name__.replace(".", "-"))


__all__ = [
    "__version__",
    "launch_acp",
    "LaunchMode",
    "DirectLaunchConfig",
    "DockerComposeLaunchConfig",
    "Client",
    "Model",
    "Material",
    "Fabric",
    "ElementSet",
    "EdgeSet",
    "Rosette",
    "OrientedSelectionSet",
    "ModelingGroup",
    "ModelingPly",
    "UnitSystemType",
<<<<<<< HEAD
    "EdgeSetType",
=======
>>>>>>> bbab8c36
]<|MERGE_RESOLUTION|>--- conflicted
+++ resolved
@@ -31,13 +31,10 @@
     "Fabric",
     "ElementSet",
     "EdgeSet",
+    "EdgeSetType",
     "Rosette",
     "OrientedSelectionSet",
     "ModelingGroup",
     "ModelingPly",
     "UnitSystemType",
-<<<<<<< HEAD
-    "EdgeSetType",
-=======
->>>>>>> bbab8c36
 ]