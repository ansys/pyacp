--- conflicted
+++ resolved
@@ -41,11 +41,8 @@
     "ModelingGroup",
     "ModelingPly",
     "UnitSystemType",
-<<<<<<< HEAD
     "Stackup",
     "FabricWithAngle",
-=======
     "ElementalDataType",
     "NodalDataType",
->>>>>>> 8ed07ce9
 ]