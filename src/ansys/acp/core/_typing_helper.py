"""Helpers for defining type annotations."""
import os
from typing import Union

__all__ = ["PATH", "StrEnum"]

PATH = Union[str, os.PathLike[str]]

try:
    from enum import StrEnum  # type: ignore
except ImportError:
    # For Python 3.10 and below, emulate the behavior of StrEnum by
    # inheriting from str and enum.Enum.
    # Note that this does *not* work on Python 3.11+, since the default
    # Enum format method has changed and will not return the value of
    # the enum member.
    import enum

    class StrEnum(str, enum.Enum):  # type: ignore
<<<<<<< HEAD
=======
        """String enum."""

>>>>>>> 211e4d73
        pass<|MERGE_RESOLUTION|>--- conflicted
+++ resolved
@@ -17,9 +17,6 @@
     import enum
 
     class StrEnum(str, enum.Enum):  # type: ignore
-<<<<<<< HEAD
-=======
         """String enum."""
 
->>>>>>> 211e4d73
         pass