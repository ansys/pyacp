--- conflicted
+++ resolved
@@ -24,11 +24,7 @@
     Creates a getter method which obtains the linked server object
     """
 
-<<<<<<< HEAD
-    def inner(self: TreeObject) -> Any:
-=======
     def inner(self: TreeObject) -> Optional[TreeObject]:
->>>>>>> a2f463e0
         #  Import here to avoid circular references. Cannot use the registry before
         #  all the object have been imported.
         from .._tree_objects.object_registry import object_registry
