--- conflicted
+++ resolved
@@ -67,13 +67,10 @@
     CLASS40_AGDB = auto()
     CLASS40_CDB = auto()
     MATERIALS_XML = auto()
-<<<<<<< HEAD
     IMPORTED_SOLID_MODEL_ACPH5 = auto()
     IMPORTED_SOLID_MODEL_SOLID_MESH = auto()
-=======
     SNAP_TO_GEOMETRY = auto()
     CUT_OFF_GEOMETRY_SOLID_MODEL = auto()
->>>>>>> 88f7bc19
 
 
 EXAMPLE_FILES: dict[ExampleKeys, _ExampleLocation] = {
@@ -107,19 +104,16 @@
     ExampleKeys.CLASS40_AGDB: _ExampleLocation(directory="class40", filename="class40.agdb"),
     ExampleKeys.CLASS40_CDB: _ExampleLocation(directory="class40", filename="class40.cdb"),
     ExampleKeys.MATERIALS_XML: _ExampleLocation(directory="materials", filename="materials.engd"),
-<<<<<<< HEAD
     ExampleKeys.IMPORTED_SOLID_MODEL_ACPH5: _ExampleLocation(
         directory="imported_solid_model", filename="t-joint-ACP-Pre.acph5"
     ),
     ExampleKeys.IMPORTED_SOLID_MODEL_SOLID_MESH: _ExampleLocation(
         directory="imported_solid_model", filename="t-joint.solid.h5"
-=======
     ExampleKeys.SNAP_TO_GEOMETRY: _ExampleLocation(
         directory="geometries", filename="snap_to_geometry.stp"
     ),
     ExampleKeys.CUT_OFF_GEOMETRY_SOLID_MODEL: _ExampleLocation(
         directory="geometries", filename="cut_off_geometry_solid_model.stp"
->>>>>>> 88f7bc19
     ),
 }
 
