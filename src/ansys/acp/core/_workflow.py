--- conflicted
+++ resolved
@@ -132,20 +132,11 @@
     ----------
     acp
         The ACP Client.
-<<<<<<< HEAD
-    local_working_directory:
-        The local working directory. If None, a temporary directory will be created.
-    cdb_file_path:
-        The path to the cdb file.
-    acph5_file_path:
-        The path to the acph5 file.
-=======
     local_file_path :
         Path of the file to be loaded.
     file_format :
         Format of the file to be loaded. Can be one of (TODO: list options).
 
->>>>>>> 211e4d73
     """
 
     def __init__(
@@ -163,20 +154,8 @@
             local_working_dir=self._local_working_dir,
         )
 
-<<<<<<< HEAD
-        if cdb_file_path is not None and acph5_file_path is not None:
-            raise RuntimeError("Only one of cdb_file_path or acph5_file_path can be provided.")
-
-        if cdb_file_path is None and acph5_file_path is None:
-            raise RuntimeError("One of cdb_file_path or acph5_file_path must be provided.")
-
-        if cdb_file_path is not None:
-            uploaded_file = self._add_input_file(path=pathlib.Path(cdb_file_path))
-            self._model = self._acp_instance.import_model(path=uploaded_file, format="ansys:cdb")
-=======
         uploaded_file = self._add_input_file(path=pathlib.Path(local_file_path))
         self._model = self._acp_instance.import_model(path=uploaded_file, format=file_format)
->>>>>>> 211e4d73
 
     @classmethod
     def from_acph5_file(
@@ -228,54 +207,6 @@
             local_file_path=cdb_file_path,
             local_working_directory=local_working_directory,
             file_format="ansys:cdb",
-        )
-
-    @classmethod
-    def from_acph5_file(
-        cls,
-        acp: ACP[ServerProtocol],
-        acph5_file_path: PATH,
-        local_working_directory: Optional[pathlib.Path] = None,
-    ) -> "ACPWorkflow":
-        """Instantiate an ACP Workflow from an acph5 file.
-
-        Parameters
-        ----------
-        acp
-            The ACP Client.
-        acph5_file_path:
-            The path to the acph5 file.
-        local_working_directory:
-            The local working directory. If None, a temporary directory will be created.
-        """
-
-        return cls(
-            acp=acp,
-            acph5_file_path=acph5_file_path,
-            local_working_directory=local_working_directory,
-        )
-
-    @classmethod
-    def from_cdb_file(
-        cls,
-        acp: ACP[ServerProtocol],
-        cdb_file_path: PATH,
-        local_working_directory: Optional[pathlib.Path] = None,
-    ) -> "ACPWorkflow":
-        """Instantiate an ACP Workflow from a cdb file.
-
-        Parameters
-        ----------
-        acp
-            The ACP Client.
-        cdb_file_path:
-            The path to the cdb file.
-        local_working_directory:
-            The local working directory. If None, a temporary directory will be created.
-        """
-
-        return cls(
-            acp=acp, cdb_file_path=cdb_file_path, local_working_directory=local_working_directory
         )
 
     @property
