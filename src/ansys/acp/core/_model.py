from enum import Enum
from typing import Any, Iterable, Optional, Union

from ansys.api.acp.v0.base_pb2 import BasicInfo, CollectionPath, ResourcePath
from ansys.api.acp.v0.element_set_pb2 import (
    CreateElementSetRequest,
    DeleteElementSetRequest,
    ListElementSetsRequest,
)
from ansys.api.acp.v0.element_set_pb2_grpc import ElementSetStub
from ansys.api.acp.v0.model_pb2 import (
    LoadFEModelRequest,
    LoadModelRequest,
    ModelInfo,
    ModelRequest,
    SaveModelRequest,
    UpdateModelRequest,
)

# ModelingGroup
from ansys.api.acp.v0.model_pb2 import Format as _pb_Format
from ansys.api.acp.v0.model_pb2_grpc import ModelStub
from ansys.api.acp.v0.modeling_group_pb2 import (
    CreateModelingGroupRequest,
    DeleteModelingGroupRequest,
    ListModelingGroupsRequest,
)
from ansys.api.acp.v0.modeling_group_pb2_grpc import ModelingGroupStub

# Rosette
from ansys.api.acp.v0.rosette_pb2 import (
    CreateRosetteRequest,
    DeleteRosetteRequest,
    ListRosettesRequest,
)
from ansys.api.acp.v0.rosette_pb2_grpc import RosetteStub

from ._data_objects.model import Model as _ModelData
<<<<<<< HEAD
from ._element_set import ElementSet
=======
from ._grpc_helpers.collection import Collection as _Collection
>>>>>>> d4e37d57
from ._log import LOGGER
from ._modeling_group import ModelingGroup
from ._property_helper import (
    ResourceProtocol,
    grpc_data_getter,
    grpc_data_property,
    grpc_data_setter,
)
from ._resource_paths import join as _rp_join
from ._rosette import Rosette
from ._server import ServerProtocol
from ._typing_helper import PATH as _PATH

__all__ = ["Model"]


class _FeFormat(str, Enum):
    ANSYS_H5 = "ansys:h5"
    ANSYS_CDB = "ansys:cdb"
    ANSYS_DAT = "ansys:dat"
    ABAQUS_INP = "abaqus:inp"
    NASTRAN_BDF = "nastran:bdf"


class _IgnorableEntity(str, Enum):
    MESH = "mesh"
    ELEMENT_SETS = "element_sets"
    MATERIALS = "materials"
    COORDINATE_SYSTEMS = "coordinate_systems"
    SHELL_SECTIONS = "shell_sections"


class Model(ResourceProtocol):
    """Defines an ACP Model.

    Wrapper for accessing an ACP Model residing on a server.

    Parameters
    ----------
    resource_path :
        The Resource Path identifying the Model.
    server :
        The ACP server on which the model resides.
    """

    COLLECTION_LABEL = "models"

    # TODO: make resource_path have a non-str type?
    def __init__(self, *, resource_path: str, server: ServerProtocol):
        self._resource_path = resource_path
        self._server = server
        self._stub = ModelStub(self._server.channel)
        self._data_object: Optional[_ModelData] = None

    def _get_pb_resource_path(self) -> ResourcePath:
        return ResourcePath(value=self._resource_path)

    def _get(self) -> None:
        request = ModelRequest(resource_path=self._get_pb_resource_path())
        LOGGER.debug("Model Get request.")
        reply = self._stub.Get(request)
        self._data_object = _ModelData(
            name=reply.info.name,
            id="",
            version=reply.info.version,
            use_nodal_thicknesses=reply.modeling_properties.use_nodal_thicknesses,
            draping_offset_correction=reply.modeling_properties.draping_offset_correction,
            use_default_section_tolerances=reply.modeling_properties.use_default_section_tolerances,
            angle_tolerance=reply.modeling_properties.angle_tolerance,
            relative_thickness_tolerance=reply.modeling_properties.relative_thickness_tolerance,
            minimum_analysis_ply_thickness=reply.modeling_properties.minimum_analysis_ply_thickness,
        )

    def _put(self) -> None:
        # TODO: add all other properties
        if self._data_object is None:
            raise RuntimeError("Cannot create PUT request, the data_object is uninitialized.")
        request = ModelInfo(
            info=BasicInfo(
                resource_path=self._get_pb_resource_path(),
                name=self._data_object.name,
                version=self._data_object.version,
            ),
            modeling_properties=ModelInfo.ModelingProperties(
                use_nodal_thicknesses=self._data_object.use_nodal_thicknesses,
                draping_offset_correction=self._data_object.draping_offset_correction,
                use_default_section_tolerances=self._data_object.use_default_section_tolerances,
                angle_tolerance=self._data_object.angle_tolerance,
                relative_thickness_tolerance=self._data_object.relative_thickness_tolerance,
                minimum_analysis_ply_thickness=self._data_object.minimum_analysis_ply_thickness,
            ),
        )
        LOGGER.debug("Model Put request.")
        self._stub.Put(request)
        # TODO: update local cache with Put response

    def _get_data_attribute(self, name: str) -> Any:
        return getattr(self._data_object, name)

    def _set_data_attribute(self, name: str, value: Any) -> None:
        setattr(self._data_object, name, value)

    name = grpc_data_property("name")
    """The name of the model"""

    # TODO: document further properties, or autogenerate docstring from .proto files.

    use_nodal_thicknesses = grpc_data_property("use_nodal_thicknesses")
    draping_offset_correction = grpc_data_property("draping_offset_correction")
    angle_tolerance = grpc_data_property("angle_tolerance")
    relative_thickness_tolerance = grpc_data_property("relative_thickness_tolerance")
    minimum_analysis_ply_thickness = grpc_data_property("minimum_analysis_ply_thickness")
    use_default_section_tolerances = property(grpc_data_getter("use_default_section_tolerances"))

    @use_default_section_tolerances.setter  # type: ignore
    def use_default_section_tolerances(self, value: bool) -> None:
        if self._data_object is None:
            raise RuntimeError("Cannot create PUT request, the data_object is uninitialized.")
        if value and not self._data_object.use_default_section_tolerances:
            raise NotImplementedError(
                "Cannot turn on default section tolerances from PyACP, since the preference manager"
                " is not implemented."
            )
        grpc_data_setter("use_default_section_tolerances")(self, value)

    @classmethod
    def from_file(cls, *, path: _PATH, server: ServerProtocol) -> "Model":
        # Send absolute paths to the server, since its CWD may not match
        # the Python CWD.
        request = LoadModelRequest(path=str(path))
        reply = ModelStub(server.channel).LoadFromFile(request)
        return cls(resource_path=reply.info.resource_path.value, server=server)

    @classmethod
    def from_fe_file(
        cls,
        *,
        path: _PATH,
        server: ServerProtocol,
        format: Union[str, _FeFormat],
        ignored_entities: Iterable[Union[str, _IgnorableEntity]] = (),
        convert_section_data: bool = False,
    ) -> "Model":
        format_pb = {
            _FeFormat.ANSYS_H5: _pb_Format.ANSYS_H5,
            _FeFormat.ANSYS_CDB: _pb_Format.ANSYS_CDB,
            _FeFormat.ANSYS_DAT: _pb_Format.ANSYS_DAT,
            _FeFormat.ABAQUS_INP: _pb_Format.ABAQUS_INP,
            _FeFormat.NASTRAN_BDF: _pb_Format.NASTRAN_BDF,
        }[_FeFormat(format)]

        ignored_mapping = {
            _IgnorableEntity.MESH: LoadFEModelRequest.IgnorableEntity.MESH,
            _IgnorableEntity.ELEMENT_SETS: LoadFEModelRequest.IgnorableEntity.ELEMENT_SETS,
            _IgnorableEntity.MATERIALS: LoadFEModelRequest.IgnorableEntity.MATERIALS,
            _IgnorableEntity.COORDINATE_SYSTEMS: LoadFEModelRequest.IgnorableEntity.COORDINATE_SYSTEMS,
            _IgnorableEntity.SHELL_SECTIONS: LoadFEModelRequest.IgnorableEntity.SHELL_SECTIONS,
        }
        ignored_entities_pb = [ignored_mapping[_IgnorableEntity(val)] for val in ignored_entities]

        request = LoadFEModelRequest(
            path=str(path),
            format=format_pb,
            ignored_entities=ignored_entities_pb,
            convert_section_data=convert_section_data,
        )
        reply = ModelStub(server.channel).LoadFromFEFile(request)
        return cls(resource_path=reply.info.resource_path.value, server=server)

    def update(self, *, relations_only: bool = False) -> None:
        self._stub.Update(
            UpdateModelRequest(
                resource_path=self._get_pb_resource_path(), relations_only=relations_only
            )
        )

    def save(self, path: _PATH, *, save_cache: bool = False) -> None:
        self._stub.SaveToFile(
            SaveModelRequest(
                resource_path=self._get_pb_resource_path(),
                path=str(path),
                save_cache=save_cache,
            )
        )

    def create_modeling_group(self, name: str) -> ModelingGroup:
        collection_path = CollectionPath(
            value=_rp_join(self._resource_path, ModelingGroup.COLLECTION_LABEL)
        )
        stub = ModelingGroupStub(self._server.channel)
        request = CreateModelingGroupRequest(collection_path=collection_path, name=name)
        reply = stub.Create(request)
        return ModelingGroup(resource_path=reply.info.resource_path.value, server=self._server)

    @property
    def modeling_groups(self) -> _Collection[ModelingGroup]:
        # TODO: maybe this 'type info' can be collected into e.g. a dataclass
        return _Collection.from_types(
            server=self._server,
            stub_class=ModelingGroupStub,
            parent_resource_path=ResourcePath(value=self._resource_path),
            list_attribute="modeling_groups",
            list_request_class=ListModelingGroupsRequest,
            delete_request_class=DeleteModelingGroupRequest,
            object_class=ModelingGroup,
        )

    # ------------------------------------------------
    # ROSETTE

    # Todo: implement helper functions which are independent of the object type.
    def create_rosette(self, name: str) -> Rosette:
        collection_path = CollectionPath(
            value=_rp_join(self._resource_path, Rosette.COLLECTION_LABEL)
        )
        stub = RosetteStub(self._server.channel)
        request = CreateRosetteRequest(collection_path=collection_path, name=name)
        reply = stub.Create(request)
        return Rosette(resource_path=reply.info.resource_path.value, server=self._server)

    @property
<<<<<<< HEAD
    def rosettes(self) -> Collection[Rosette]:
        return Collection(
            list_method=self._list_rosettes,
            constructor=lambda resource_path_str: Rosette(
                resource_path=resource_path_str, server=self._server
            ),
            delete_method=self._delete_rosette,
        )

    def _list_rosettes(self) -> Sequence[BasicInfo]:
        # TODO: if all collections create this request in the same way,
        # this should go into the Collection or an adjacent class.
        #
        # There should be some way to invert the dependency here, since
        # we probably don't want to implement e.g. ModelingGroup logic
        # in the model (but importing the 'ModelingGroup' class may be
        # a necessary evil..).
        collection_path = CollectionPath(
            value=_rp_join(self._resource_path, Rosette.COLLECTION_LABEL)
        )
        stub = RosetteStub(self._server.channel)
        request = ListRosettesRequest(collection_path=collection_path)
        LOGGER.debug("Rosette List request.")
        reply = stub.List(request)
        return [ros.info for ros in reply.rosettes]

    def _delete_rosette(self, info: BasicInfo) -> None:
        stub = RosetteStub(self._server.channel)
        request = DeleteRosetteRequest(info=info)
        LOGGER.debug("Rosette Delete request.")
        stub.Delete(request)

    @property
    def element_sets(self) -> Collection[ElementSet]:
        return Collection(
            self._list_element_sets,
            lambda resource_path_str: ElementSet(
                resource_path=resource_path_str, server=self._server
            ),
            self._delete_element_set,
        )

    def _list_element_sets(self) -> Sequence[BasicInfo]:
        # TODO: if all collections create this request in the same way,
        # this should go into the Collection or an adjacent class.
        #
        # There should be some way to invert the dependency here, since
        # we probably don't want to implement e.g. ModelingGroup logic
        # in the model (but importing the 'ModelingGroup' class may be
        # a necessary evil..).
        collection_path = CollectionPath(
            value=_rp_join(self._resource_path, ElementSet.COLLECTION_LABEL)
        )
        stub = ElementSetStub(self._server.channel)
        request = ListElementSetsRequest(collection_path=collection_path)
        LOGGER.debug("ElementSet List request.")
        reply = stub.List(request)
        return [eset.info for eset in reply.element_sets]

    def create_element_set(self, name: str) -> ElementSet:
        collection_path = CollectionPath(
            value=_rp_join(self._resource_path, ElementSet.COLLECTION_LABEL)
        )
        stub = ElementSetStub(self._server.channel)
        request = CreateElementSetRequest(collection_path=collection_path, name=name)
        reply = stub.Create(request)
        return ElementSet(resource_path=reply.info.resource_path.value, server=self._server)

    def _delete_element_set(self, info: BasicInfo) -> None:
        stub = ElementSetStub(self._server.channel)
        request = DeleteElementSetRequest(info=info)
        LOGGER.debug("Element Set Delete request.")
        stub.Delete(request)
=======
    def rosettes(self) -> _Collection[Rosette]:
        return _Collection.from_types(
            server=self._server,
            parent_resource_path=ResourcePath(value=self._resource_path),
            stub_class=RosetteStub,
            list_attribute="rosettes",
            list_request_class=ListRosettesRequest,
            delete_request_class=DeleteRosetteRequest,
            object_class=Rosette,
        )
>>>>>>> d4e37d57
<|MERGE_RESOLUTION|>--- conflicted
+++ resolved
@@ -36,11 +36,8 @@
 from ansys.api.acp.v0.rosette_pb2_grpc import RosetteStub
 
 from ._data_objects.model import Model as _ModelData
-<<<<<<< HEAD
 from ._element_set import ElementSet
-=======
 from ._grpc_helpers.collection import Collection as _Collection
->>>>>>> d4e37d57
 from ._log import LOGGER
 from ._modeling_group import ModelingGroup
 from ._property_helper import (
@@ -262,81 +259,6 @@
         return Rosette(resource_path=reply.info.resource_path.value, server=self._server)
 
     @property
-<<<<<<< HEAD
-    def rosettes(self) -> Collection[Rosette]:
-        return Collection(
-            list_method=self._list_rosettes,
-            constructor=lambda resource_path_str: Rosette(
-                resource_path=resource_path_str, server=self._server
-            ),
-            delete_method=self._delete_rosette,
-        )
-
-    def _list_rosettes(self) -> Sequence[BasicInfo]:
-        # TODO: if all collections create this request in the same way,
-        # this should go into the Collection or an adjacent class.
-        #
-        # There should be some way to invert the dependency here, since
-        # we probably don't want to implement e.g. ModelingGroup logic
-        # in the model (but importing the 'ModelingGroup' class may be
-        # a necessary evil..).
-        collection_path = CollectionPath(
-            value=_rp_join(self._resource_path, Rosette.COLLECTION_LABEL)
-        )
-        stub = RosetteStub(self._server.channel)
-        request = ListRosettesRequest(collection_path=collection_path)
-        LOGGER.debug("Rosette List request.")
-        reply = stub.List(request)
-        return [ros.info for ros in reply.rosettes]
-
-    def _delete_rosette(self, info: BasicInfo) -> None:
-        stub = RosetteStub(self._server.channel)
-        request = DeleteRosetteRequest(info=info)
-        LOGGER.debug("Rosette Delete request.")
-        stub.Delete(request)
-
-    @property
-    def element_sets(self) -> Collection[ElementSet]:
-        return Collection(
-            self._list_element_sets,
-            lambda resource_path_str: ElementSet(
-                resource_path=resource_path_str, server=self._server
-            ),
-            self._delete_element_set,
-        )
-
-    def _list_element_sets(self) -> Sequence[BasicInfo]:
-        # TODO: if all collections create this request in the same way,
-        # this should go into the Collection or an adjacent class.
-        #
-        # There should be some way to invert the dependency here, since
-        # we probably don't want to implement e.g. ModelingGroup logic
-        # in the model (but importing the 'ModelingGroup' class may be
-        # a necessary evil..).
-        collection_path = CollectionPath(
-            value=_rp_join(self._resource_path, ElementSet.COLLECTION_LABEL)
-        )
-        stub = ElementSetStub(self._server.channel)
-        request = ListElementSetsRequest(collection_path=collection_path)
-        LOGGER.debug("ElementSet List request.")
-        reply = stub.List(request)
-        return [eset.info for eset in reply.element_sets]
-
-    def create_element_set(self, name: str) -> ElementSet:
-        collection_path = CollectionPath(
-            value=_rp_join(self._resource_path, ElementSet.COLLECTION_LABEL)
-        )
-        stub = ElementSetStub(self._server.channel)
-        request = CreateElementSetRequest(collection_path=collection_path, name=name)
-        reply = stub.Create(request)
-        return ElementSet(resource_path=reply.info.resource_path.value, server=self._server)
-
-    def _delete_element_set(self, info: BasicInfo) -> None:
-        stub = ElementSetStub(self._server.channel)
-        request = DeleteElementSetRequest(info=info)
-        LOGGER.debug("Element Set Delete request.")
-        stub.Delete(request)
-=======
     def rosettes(self) -> _Collection[Rosette]:
         return _Collection.from_types(
             server=self._server,
@@ -347,4 +269,24 @@
             delete_request_class=DeleteRosetteRequest,
             object_class=Rosette,
         )
->>>>>>> d4e37d57
+
+    @property
+    def element_sets(self) -> _Collection[ElementSet]:
+        return _Collection.from_types(
+            server=self._server,
+            parent_resource_path=ResourcePath(value=self._resource_path),
+            stub_class=ElementSetStub,
+            list_attribute="element_sets",
+            list_request_class=ListElementSetsRequest,
+            delete_request_class=DeleteElementSetRequest,
+            object_class=ElementSet,
+        )
+
+    def create_element_set(self, name: str) -> ElementSet:
+        collection_path = CollectionPath(
+            value=_rp_join(self._resource_path, Rosette.COLLECTION_LABEL)
+        )
+        stub = ElementSetStub(self._server.channel)
+        request = CreateElementSetRequest(collection_path=collection_path, name=name)
+        reply = stub.Create(request)
+        return ElementSet(resource_path=reply.info.resource_path.value, server=self._server)