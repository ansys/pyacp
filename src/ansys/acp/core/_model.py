--- conflicted
+++ resolved
@@ -2,7 +2,11 @@
 from typing import Any, Iterable, Optional, Sequence, Union
 
 from ansys.api.acp.v0.base_pb2 import BasicInfo, CollectionPath, ResourcePath
-from ansys.api.acp.v0.element_set_pb2 import CreateElementSetRequest, ListElementSetRequest
+from ansys.api.acp.v0.element_set_pb2 import (
+    CreateElementSetRequest,
+    DeleteElementSetRequest,
+    ListElementSetsRequest,
+)
 from ansys.api.acp.v0.element_set_pb2_grpc import ElementSetStub
 from ansys.api.acp.v0.model_pb2 import (
     LoadFEModelRequest,
@@ -296,7 +300,12 @@
         reply = stub.List(request)
         return [ros.info for ros in reply.rosettes]
 
-<<<<<<< HEAD
+    def _delete_rosette(self, info: BasicInfo) -> None:
+        stub = RosetteStub(self._server.channel)
+        request = DeleteRosetteRequest(info=info)
+        LOGGER.debug("Rosette Delete request.")
+        stub.Delete(request)
+
     @property
     def element_sets(self) -> Collection[ElementSet]:
         return Collection(
@@ -304,6 +313,7 @@
             lambda resource_path_str: ElementSet(
                 resource_path=resource_path_str, server=self._server
             ),
+            self._delete_element_set,
         )
 
     def _list_element_sets(self) -> Sequence[BasicInfo]:
@@ -318,7 +328,7 @@
             value=_rp_join(self._resource_path, ElementSet.COLLECTION_LABEL)
         )
         stub = ElementSetStub(self._server.channel)
-        request = ListElementSetRequest(collection_path=collection_path)
+        request = ListElementSetsRequest(collection_path=collection_path)
         LOGGER.debug("ElementSet List request.")
         reply = stub.List(request)
         return [eset.info for eset in reply.element_sets]
@@ -331,10 +341,9 @@
         request = CreateElementSetRequest(collection_path=collection_path, name=name)
         reply = stub.Create(request)
         return ElementSet(resource_path=reply.info.resource_path.value, server=self._server)
-=======
-    def _delete_rosette(self, info: BasicInfo) -> None:
-        stub = RosetteStub(self._server.channel)
-        request = DeleteRosetteRequest(info=info)
-        LOGGER.debug("Rosette Delete request.")
-        stub.Delete(request)
->>>>>>> 3b0ef77f
+
+    def _delete_element_set(self, info: BasicInfo) -> None:
+        stub = ElementSetStub(self._server.channel)
+        request = DeleteElementSetRequest(info=info)
+        LOGGER.debug("Element Set Delete request.")
+        stub.Delete(request)