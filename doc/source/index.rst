--- conflicted
+++ resolved
@@ -78,10 +78,6 @@
 
 * Only shell workflows are supported, solid models can not yet be defined using PyACP
 * FieldDefinitions for variable material properties are not supported
-<<<<<<< HEAD
-* Section cuts are not supported
 * Visualization and mesh data of imported plies are not supported yet
-=======
 * Section cuts cannot be visualized
-* Sampling point analysis data is not available
->>>>>>> 84ec13f2
+* Sampling point analysis data is not available