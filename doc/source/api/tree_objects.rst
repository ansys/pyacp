ACP objects
-----------

.. currentmodule:: ansys.acp.core

.. autosummary::
    :toctree: _autosummary

    AnalysisPly
    BooleanSelectionRule
    CADComponent
    CADGeometry
    CutoffSelectionRule
    CylindricalSelectionRule
    EdgeSet
    ElementSet
    Fabric
    GeometricalSelectionRule
<<<<<<< HEAD
    ImportedModelingGroup
    ImportedModelingPly
    ImportedProductionPly
    ImportedAnalysisPly
=======
    InterfaceLayer
>>>>>>> 6c097828
    LookUpTable1D
    LookUpTable1DColumn
    LookUpTable3D
    LookUpTable3DColumn
    Material
    Model
    ModelingGroup
    ModelingPly
    OrientedSelectionSet
    ParallelSelectionRule
    ProductionPly
    Rosette
    Sensor
    SphericalSelectionRule
    Stackup
    SubLaminate
    TubeSelectionRule
    VariableOffsetSelectionRule
    VirtualGeometry<|MERGE_RESOLUTION|>--- conflicted
+++ resolved
@@ -16,14 +16,11 @@
     ElementSet
     Fabric
     GeometricalSelectionRule
-<<<<<<< HEAD
     ImportedModelingGroup
     ImportedModelingPly
     ImportedProductionPly
     ImportedAnalysisPly
-=======
     InterfaceLayer
->>>>>>> 6c097828
     LookUpTable1D
     LookUpTable1DColumn
     LookUpTable3D
