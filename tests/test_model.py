--- conflicted
+++ resolved
@@ -45,7 +45,6 @@
     #     ),
     # )
 
-<<<<<<< HEAD
     with tempfile.TemporaryDirectory() as tmp_dir:
         working_dir = pathlib.Path(tmp_dir) / "workdir"
         os.makedirs(working_dir)
@@ -89,45 +88,6 @@
 
 
 def test_save_analysis_model(grpc_server, model_data_dir_server, convert_temp_path):
-=======
-    save_path = os.path.join(os.path.dirname(remote_path), "test_model_serialization.acph5")
-    model.save(save_path, save_cache=True)
-
-    client.clear()
-
-    model = client.import_model(path=save_path)
-
-    with suppress_for_pyacp():
-        assert model.unit_system.type == "mks"
-
-    check_property(model, name="name", value="kiteboard_renamed")
-    with suppress_for_pyacp():
-        check_property(model, name="save_path", value=save_path)
-        check_property(model, name="format", value="ansys:h5")
-        check_property(model, name="cache_update_results", value=False)
-        check_property(model, name="path", value=input_file_path)
-    check_property(model, name="use_nodal_thicknesses", value=True)
-    check_property(model, name="draping_offset_correction", value=True)
-    check_property(model, name="angle_tolerance", value=2.0)
-    check_property(model, name="relative_thickness_tolerance", value=0.03)
-    with suppress_for_pyacp():
-        check_property(model, name="minimum_analysis_ply_thickness", value=2e-09)
-        check_property(
-            model,
-            name="reference_surface_bounding_box",
-            value=(
-                (-0.6750000000000003, -0.2, 0.0005419999999999998),
-                (0.6750000000000003, 0.20000000000000007, 0.0005420000000000003),
-            ),
-        )
-
-        rel_path_posix = pathlib.Path(relpath_if_possible(model.solver.working_dir)).as_posix()
-        # To ensure platform independency we store file paths using POSIX format
-        assert model.solver.working_dir == rel_path_posix
-
-
-def test_save_analysis_model(grpc_server, model_data_dir):
->>>>>>> 67fc3f7e
     """
     Test that 'save_analysis_model' produces a file. The contents of the file
     are not checked.
