--- conflicted
+++ resolved
@@ -7,11 +7,7 @@
 import pytest
 import pyvista
 
-<<<<<<< HEAD
-from ansys.acp.core import Client, ElementalDataType
-=======
 from ansys.acp.core import ElementalDataType
->>>>>>> 1bb85dda
 from ansys.acp.core._tree_objects._mesh_data import VectorData
 
 from .helpers import check_property
@@ -170,10 +166,6 @@
 
 def test_elemental_data(minimal_complete_model):
     data = minimal_complete_model.elemental_data
-<<<<<<< HEAD
-    # todo: should we also wrap the labels
-=======
->>>>>>> 1bb85dda
     numpy.testing.assert_allclose(data.element_labels.values, np.array([1]))
     numpy.testing.assert_allclose(data.normal.values, np.array([[0.0, 0.0, 1.0]]))
     numpy.testing.assert_allclose(data.thickness.values, np.array([1e-4]))
