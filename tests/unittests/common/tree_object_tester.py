--- conflicted
+++ resolved
@@ -97,14 +97,11 @@
             with pytest.raises(AttributeError):
                 setattr(tree_object, prop, value)
 
-<<<<<<< HEAD
-=======
         for prop, _ in object_properties.read_only + object_properties.read_write:
             assert f"{prop}=" in str(
                 tree_object
             ), f"{prop} not found in object string: {str(tree_object)}"
 
->>>>>>> ba6656f6
     @staticmethod
     def test_collection_delitem(collection_test_data):
         """Test deleting items in the object collection."""
