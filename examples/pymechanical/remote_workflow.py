--- conflicted
+++ resolved
@@ -37,13 +37,8 @@
 
 # The following lines show how to start the PyMechanical container, currently disabled because
 # a local instance is used.
-<<<<<<< HEAD
-# Run the Mechanical Docker container: docker run
-# -e ANSYSLMD_LICENSE_FILE=1055@milwinlicense1.win.ansys.com -p
-=======
 # Run mechanical docker container: docker run
 # -e ANSYSLMD_LICENSE_FILE=1055@example@example.com -p
->>>>>>> 6713128e
 # 50054:10000 ghcr.io/ansys/mechanical:24.1.0
 # mechanical = pymechanical.launch_mechanical(batch=False, port=50054, start_instance=False)
 
